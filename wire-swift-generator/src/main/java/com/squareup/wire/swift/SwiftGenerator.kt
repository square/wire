/*
 * Copyright (C) 2023 Square, Inc.
 *
 * Licensed under the Apache License, Version 2.0 (the "License");
 * you may not use this file except in compliance with the License.
 * You may obtain a copy of the License at
 *
 *      https://www.apache.org/licenses/LICENSE-2.0
 *
 * Unless required by applicable law or agreed to in writing, software
 * distributed under the License is distributed on an "AS IS" BASIS,
 * WITHOUT WARRANTIES OR CONDITIONS OF ANY KIND, either express or implied.
 * See the License for the specific language governing permissions and
 * limitations under the License.
 */
package com.squareup.wire.swift

import com.squareup.wire.Syntax.PROTO_2
import com.squareup.wire.Syntax.PROTO_3
import com.squareup.wire.internal.camelCase
import com.squareup.wire.schema.EnclosingType
import com.squareup.wire.schema.EnumType
import com.squareup.wire.schema.Field
import com.squareup.wire.schema.Field.EncodeMode
import com.squareup.wire.schema.MessageType
import com.squareup.wire.schema.OneOf
import com.squareup.wire.schema.ProtoType
import com.squareup.wire.schema.Schema
import com.squareup.wire.schema.Type
import com.squareup.wire.schema.internal.DagChecker
import com.squareup.wire.schema.internal.optionValueToInt
import com.squareup.wire.schema.internal.optionValueToLong
import io.outfoxx.swiftpoet.ARRAY
import io.outfoxx.swiftpoet.AttributeSpec
import io.outfoxx.swiftpoet.BOOL
import io.outfoxx.swiftpoet.CASE_ITERABLE
import io.outfoxx.swiftpoet.CodeBlock
import io.outfoxx.swiftpoet.DATA
import io.outfoxx.swiftpoet.DICTIONARY
import io.outfoxx.swiftpoet.DOUBLE
import io.outfoxx.swiftpoet.DeclaredTypeName
import io.outfoxx.swiftpoet.EnumerationCaseSpec
import io.outfoxx.swiftpoet.ExtensionSpec
import io.outfoxx.swiftpoet.FLOAT
import io.outfoxx.swiftpoet.FileMemberSpec
import io.outfoxx.swiftpoet.FileSpec
import io.outfoxx.swiftpoet.FunctionSignatureSpec
import io.outfoxx.swiftpoet.FunctionSpec
import io.outfoxx.swiftpoet.FunctionTypeName
import io.outfoxx.swiftpoet.INT
import io.outfoxx.swiftpoet.INT32
import io.outfoxx.swiftpoet.INT64
import io.outfoxx.swiftpoet.Modifier
import io.outfoxx.swiftpoet.Modifier.FILEPRIVATE
import io.outfoxx.swiftpoet.Modifier.PRIVATE
import io.outfoxx.swiftpoet.Modifier.PUBLIC
import io.outfoxx.swiftpoet.Modifier.STATIC
import io.outfoxx.swiftpoet.OPTIONAL
import io.outfoxx.swiftpoet.ParameterSpec
import io.outfoxx.swiftpoet.ParameterizedTypeName
import io.outfoxx.swiftpoet.PropertySpec
import io.outfoxx.swiftpoet.STRING
import io.outfoxx.swiftpoet.TypeAliasSpec
import io.outfoxx.swiftpoet.TypeName
import io.outfoxx.swiftpoet.TypeSpec
import io.outfoxx.swiftpoet.TypeVariableName
import io.outfoxx.swiftpoet.UINT32
import io.outfoxx.swiftpoet.UINT64
import io.outfoxx.swiftpoet.joinToCode
import io.outfoxx.swiftpoet.parameterizedBy
import okio.ByteString.Companion.encode

class SwiftGenerator private constructor(
  val schema: Schema,
  private val nameToTypeName: Map<ProtoType, DeclaredTypeName>,
  private val referenceCycleIndirections: Map<ProtoType, Set<ProtoType>>,
) {
  private val proto2Codable = DeclaredTypeName.typeName("Wire.Proto2Codable")
  private val proto3Codable = DeclaredTypeName.typeName("Wire.Proto3Codable")
  private val protoMessage = DeclaredTypeName.typeName("Wire.ProtoMessage")
  private val protoReader = DeclaredTypeName.typeName("Wire.ProtoReader")
  private val protoWriter = DeclaredTypeName.typeName("Wire.ProtoWriter")
  private val protoEnum = DeclaredTypeName.typeName("Wire.ProtoEnum")
  private val protoDefaultedValue = DeclaredTypeName.typeName("Wire.ProtoDefaultedValue")

  private val heap = DeclaredTypeName.typeName("Wire.CopyOnWrite")
  private val indirect = DeclaredTypeName.typeName("Wire.Indirect")
  private val redactable = DeclaredTypeName.typeName("Wire.Redactable")
  private val redactedKey = DeclaredTypeName.typeName("Wire.RedactedKey")
  private val customDefaulted = DeclaredTypeName.typeName("Wire.CustomDefaulted")
  private val protoDefaulted = DeclaredTypeName.typeName("Wire.ProtoDefaulted")

  private val stringLiteralCodingKeys = DeclaredTypeName.typeName("Wire.StringLiteralCodingKeys")

  private val equatable = DeclaredTypeName.typeName("Swift.Equatable")
  private val hashable = DeclaredTypeName.typeName("Swift.Hashable")
  private val sendable = DeclaredTypeName.typeName("Swift.Sendable")
  private val void = DeclaredTypeName.typeName("Swift.Void", true)

  private val codable = DeclaredTypeName.typeName("Swift.Codable")
  private val codingKey = DeclaredTypeName.typeName("Swift.CodingKey")
  private val decoder = DeclaredTypeName.typeName("Swift.Decoder")
  private val encoder = DeclaredTypeName.typeName("Swift.Encoder")
  private val writableKeyPath = DeclaredTypeName.typeName("Swift.WritableKeyPath")

  private val deprecated = AttributeSpec.builder("available").addArguments("*", "deprecated").build()

  private val storageVisibility: Modifier = PUBLIC

  private val ProtoType.typeName
    get() = nameToTypeName.getValue(this)
  private val ProtoType.isMessage
    get() = schema.getType(this) is MessageType
  private val ProtoType.isEnum
    get() = schema.getType(this) is EnumType
  private val Type.typeName
    get() = type.typeName

  private val MessageType.needsCustomCodable: Boolean
    get() = type.enclosingTypeOrPackage == "google.protobuf" && NEEDS_CUSTOM_CODABLE.contains(type.simpleName)

  private val TypeName.isStringEncoded
    get() = when (this.makeNonOptional()) {
      INT64, UINT64 -> true
      DATA -> true
      else -> false
    }

  fun generatedTypeName(type: Type) = type.typeName

  internal val Field.isMessage
    get() = type!!.isMessage
  internal val Field.isEnum
    get() = type!!.isEnum
  internal val Field.isOptional: Boolean
    get() = typeName.optional
  internal val Field.isMap: Boolean
    get() = type!!.isMap
  internal val Field.keyType: ProtoType
    get() = type!!.keyType!!
  internal val Field.valueType: ProtoType
    get() = type!!.valueType!!

  private val Field.isRequiredParameter: Boolean
    get() = !isOptional && !isRepeated && !isMap

  private val Field.isCollection: Boolean
    get() = when (typeName.makeNonOptional()) {
      DATA, STRING -> true
      else -> isMap || isRepeated
    }

  private val Field.codableDefaultValue: String?
    get() = default?.let {
      return it
    } ?: when (typeName.makeNonOptional()) {
      BOOL -> "false"
      DOUBLE, FLOAT -> "0"
      INT32, UINT32, INT64, UINT64 -> "0"
      else -> null
    }

  private val MessageType.supportsEmptyInitialization: Boolean
    get() = if (needsCustomCodable) {
      // These types' fields aren't properly loaded
      false
    } else {
      fields.isEmpty() || fields.all { !it.isRequiredParameter }
    }

  private val EnumType.supportsEmptyInitialization: Boolean
    get() = protoDefaultedName != null

  private val EnumType.protoDefaultedName: String?
    get() = constants.takeIf {
      // Proto2 allows for non-zero default values
      // We can only handle them if the enum has no pruned values
      syntax == PROTO_3
    }?.firstOrNull { it.tag == 0 }?.name

  private val Field.isProtoDefaulted: Boolean
    get() {
      if (isRequiredParameter || isMap || isRepeated) {
        return false
      }
      if (type == ProtoType.ANY) return false
      if (isMessage) {
        val messageType = schema.getType(type!!) as MessageType

        return messageType.supportsEmptyInitialization && messageType.fields.isNotEmpty()
      }
      if (isEnum) {
        val enumType = schema.getType(type!!) as EnumType
        return enumType.supportsEmptyInitialization
      }
      return true
    }

  private val Field.defaultedValue: CodeBlock?
    get() = default?.let {
      defaultFieldInitializer(type!!, it)
    }

  // see https://protobuf.dev/programming-guides/proto3/#default
  private val Field.proto3InitialValue: String
    get() = when {
      isMap -> "[:]"
      isRepeated -> "[]"
      isOptional -> "nil"
      else -> when (typeName.makeNonOptional()) {
        BOOL -> "false"
        DOUBLE, FLOAT -> "0"
        INT32, UINT32, INT64, UINT64 -> "0"
        STRING -> """""""" // evaluates to the empty string
        DATA -> ".init()"
        else -> "nil"
      }
    }

  private val Field.codableName: String?
    get() = jsonName?.takeIf { it != name } ?: camelCase(name).takeIf { it != name }

  private val Field.typeName: TypeName
    get() = when (encodeMode!!) {
      EncodeMode.MAP -> DICTIONARY.parameterizedBy(keyType.typeName, valueType.typeName)
      EncodeMode.REPEATED,
      EncodeMode.PACKED,
      -> ARRAY.parameterizedBy(type!!.typeName)
      EncodeMode.NULL_IF_ABSENT -> OPTIONAL.parameterizedBy(type!!.typeName)
      EncodeMode.REQUIRED -> type!!.typeName
      EncodeMode.OMIT_IDENTITY -> {
        when {
          isOneOf || isMessage -> OPTIONAL.parameterizedBy(type!!.typeName)
          else -> type!!.typeName
        }
      }
    }

  fun generateTypeTo(type: Type, builder: FileSpec.Builder) {
    val fileMembers = mutableListOf<FileMemberSpec>()

    generateType(type, fileMembers).forEach {
      builder.addType(it)
    }

    for (extension in fileMembers) {
      builder.addMember(extension)
    }
  }

  private fun generateType(
    type: Type,
    fileMembers: MutableList<FileMemberSpec>,
  ) = when (type) {
    is MessageType -> generateMessage(type, fileMembers)
    is EnumType -> listOf(generateEnum(type, fileMembers))
    is EnclosingType -> listOf(generateEnclosing(type, fileMembers))
    else -> error("Unknown type $type")
  }

  private fun String.sanitizeDoc(): String {
    return this
      // Remove trailing whitespace on each line.
      .replace("[^\\S\n]+\n".toRegex(), "\n")
      .replace("\\s+$".toRegex(), "")
      .replace("\\*/".toRegex(), "&#42;/")
      .replace("/\\*".toRegex(), "/&#42;")
  }

  /**
   * Returns true if [field] inside [type] forms a cycle and needs an indirection to allow it
   * to compile.
   */
  private fun isIndirect(type: MessageType, field: Field): Boolean {
    if (field.isRepeated) {
      return false // Arrays are heap-allocated.
    }
    return field.type in referenceCycleIndirections.getOrDefault(type.type, emptySet())
  }

  private val MessageType.isHeapAllocated get() = fields.size + oneOfs.size >= 16

  /**
   * Checks that every enum in a proto3 message contains a value with tag 0.
   *
   * @throws NoSuchElementException if the case doesn't exist
   */
  @Throws(NoSuchElementException::class)
  private fun validateProto3DefaultsExist(type: MessageType) {
    // TODO: Remove when we support unknown cases
    if (type.syntax == PROTO_2) { return }

    // validate each enum field
    type
      .fields
      .mapNotNull { schema.getType(it.type!!) as? EnumType }
      .forEach { enum ->
        // ensure that a protoDefaultedName case exists
        if (enum.protoDefaultedName == null) {
          throw NoSuchElementException("Missing a zero value for ${enum.name}")
        }
      }
  }

  @OptIn(ExperimentalStdlibApi::class) // TODO move to build flag
  private fun generateMessage(
    type: MessageType,
    fileMembers: MutableList<FileMemberSpec>,
  ): List<TypeSpec> {
    val structType = type.typeName
    val oneOfEnumNames = type.oneOfs.associateWith {
      structType.nestedType(it.name.replaceFirstChar(Char::uppercase))
    }

    // TODO use a NameAllocator
    val propertyNames = type.fields.map { it.name } + type.oneOfs.map { it.name }

    val storageType = structType.nestedType("Storage")
    val storageName = if ("storage" in propertyNames) "_storage" else "storage"

    val typeSpecs = mutableListOf<TypeSpec>()

    validateProto3DefaultsExist(type)

    typeSpecs += TypeSpec.structBuilder(structType)
      .addModifiers(PUBLIC)
      .apply {
        if (type.documentation.isNotBlank()) {
          addDoc("%L\n", type.documentation.sanitizeDoc())
        }

        if (type.isHeapAllocated) {
          addAttribute(
            AttributeSpec.builder("dynamicMemberLookup").build(),
          )

          addProperty(
            PropertySpec.varBuilder(storageName, storageType, PRIVATE)
              .addAttribute(AttributeSpec.builder(heap).build())
              .build(),
          )

          generateMessageStoragePropertyDelegates(type, storageName, storageType, oneOfEnumNames)
          generateMessageStorageDelegateConstructor(type, storageName, storageType, oneOfEnumNames)
        } else {
<<<<<<< HEAD
          generateMessageProperties(type, oneOfEnumNames, imports)
          generateMessageConstructor(type, oneOfEnumNames)
=======
          generateMessageProperties(type, oneOfEnumNames)
          generateMessageConstructor(type, structType, oneOfEnumNames, fileMembers)
>>>>>>> 385d83e5
        }
      }
      .build()

    // Generate common Foundation types
    val structEquatableExtension = ExtensionSpec.builder(structType)
      .addSuperType(equatable)
      .build()
    fileMembers += FileMemberSpec.builder(structEquatableExtension)
      .addGuard("!$FLAG_REMOVE_EQUATABLE")
      .build()

    val structHashableExtension = ExtensionSpec.builder(structType)
      .addSuperType(hashable)
      .build()
    fileMembers += FileMemberSpec.builder(structHashableExtension)
      .addGuard("!$FLAG_REMOVE_HASHABLE")
      .build()

    val structSendableExtension = ExtensionSpec.builder(structType)
      .addSuperType(sendable)
      .build()
    fileMembers += FileMemberSpec.builder(structSendableExtension)
      .build()

    // Add proto defaulted value

    if (type.supportsEmptyInitialization) {
      val defaultedValueExtension = ExtensionSpec.builder(structType)
        .addSuperType(protoDefaultedValue)
        .addProperty(
          PropertySpec.varBuilder("defaultedValue", structType, PUBLIC, STATIC).getter(
            FunctionSpec.getterBuilder().addCode(
              CodeBlock.of("%T()\n", structType),
            ).build(),
          ).build(),
        ).build()

      fileMembers += FileMemberSpec.builder(defaultedValueExtension).build()
    }

    // Add redaction, which is potentially delegated
    val requiresRedaction = type.fields.any { it.isRedacted }

    if (requiresRedaction) {
      val redactionExtension = ExtensionSpec.builder(structType)
        .addSuperType(redactable)
        .addType(
          TypeSpec.enumBuilder("RedactedKeys")
            .addModifiers(PUBLIC)
            .addSuperType(STRING)
            .addSuperType(redactedKey)
            .apply {
              type.fields.forEach { field ->
                if (field.isRedacted) {
                  addEnumCase(field.name)
                }
              }
            }
            .build(),
        )

      if (type.isHeapAllocated) {
        redactionExtension.addProperty(
          PropertySpec.varBuilder("description", STRING)
            .addModifiers(PUBLIC)
            .getter(
              FunctionSpec.getterBuilder()
                .addStatement("return %N.description", storageName)
                .build(),
            )
            .build(),
        )
      }

      fileMembers += FileMemberSpec.builder(redactionExtension.build())
        .addGuard("!$FLAG_REMOVE_REDACTABLE")
        .build()
    }

    // Add {Proto/Foundation} Codable methods, which may delegate to Storage
    if (type.isHeapAllocated) {
      val structProtoCodableExtension = ExtensionSpec.builder(structType)
        .addSuperType(type.protoCodableType)
        .addFunction(
          FunctionSpec.constructorBuilder()
            .addModifiers(PUBLIC)
            .addParameter("from", "protoReader", protoReader)
            .throws(true)
            .addStatement("self.%N = try %T(from: protoReader)", storageName, storageType)
            .build(),
        )
        .addFunction(
          FunctionSpec.builder("encode")
            .addModifiers(PUBLIC)
            .addParameter("to", "protoWriter", protoWriter)
            .throws(true)
            .addStatement("try %N.encode(to: protoWriter)", storageName)
            .build(),
        )
        .build()
      fileMembers += FileMemberSpec.builder(structProtoCodableExtension).build()

      val structCodableExtension = heapCodableExtension(structType, storageName, storageType)
      fileMembers += FileMemberSpec.builder(structCodableExtension)
        .addGuard("!$FLAG_REMOVE_CODABLE")
        .build()
    } else {
      val messageConformanceExtension = ExtensionSpec.builder(structType)
        .messageConformanceExtension(type)
        .build()
      fileMembers += FileMemberSpec.builder(messageConformanceExtension).build()

      val protoCodableExtension = ExtensionSpec.builder(structType)
        .messageProtoCodableExtension(type, structType, oneOfEnumNames, propertyNames)
        .build()
      fileMembers += FileMemberSpec.builder(protoCodableExtension).build()

      if (!type.needsCustomCodable) {
        fileMembers += FileMemberSpec.builder(messageCodableExtension(type, structType))
          .addGuard("!$FLAG_REMOVE_CODABLE")
          .build()
      }
    }

    // Generate One-Ofs and Nested Types
    if (type.oneOfs.isNotEmpty() || type.nestedTypes.isNotEmpty()) {
      val nestedFileMembers = mutableListOf<FileMemberSpec>()

      val nestedExtension = ExtensionSpec.builder(structType)
        .addDoc("Subtypes within %T\n", structType)
        .apply {
          generateMessageOneOfs(type, oneOfEnumNames, nestedFileMembers)
        }
        .apply {
          type.nestedTypes.forEach { nestedType ->
            generateType(nestedType, nestedFileMembers).forEach {
              addType(it)
            }
          }
        }
        .build()

      fileMembers += FileMemberSpec.builder(nestedExtension).build()
      fileMembers += nestedFileMembers
    }

    // Generate Storage
    if (type.isHeapAllocated) {
      val storageExtension = ExtensionSpec.builder(structType)
        .addType(
          TypeSpec.structBuilder(storageType)
            .addDoc("Underlying storage for %T\n", structType)
            .addModifiers(storageVisibility)
            .apply {
<<<<<<< HEAD
              generateMessageProperties(type, oneOfEnumNames, imports, forStorageType = true)
              generateMessageConstructor(type, oneOfEnumNames, forStorageType = true)
=======
              generateMessageProperties(type, oneOfEnumNames, forStorageType = true)
              generateMessageConstructor(type, storageType, oneOfEnumNames, fileMembers, forStorageType = true)
>>>>>>> 385d83e5
            }
            .build(),
        )
        .build()
      fileMembers += FileMemberSpec.builder(storageExtension).build()

      // Generate common Foundation types
      val storageEquatableExtension = ExtensionSpec.builder(storageType)
        .addSuperType(equatable)
        .build()
      fileMembers += FileMemberSpec.builder(storageEquatableExtension)
        .addGuard("!$FLAG_REMOVE_EQUATABLE")
        .build()

      val storageHashableExtension = ExtensionSpec.builder(storageType)
        .addSuperType(hashable)
        .build()
      fileMembers += FileMemberSpec.builder(storageHashableExtension)
        .addGuard("!$FLAG_REMOVE_HASHABLE")
        .build()

      val storageSendableExtension = ExtensionSpec.builder(storageType)
        .addSuperType(sendable)
        .build()
      fileMembers += FileMemberSpec.builder(storageSendableExtension)
        .build()

      // Add redaction
      if (requiresRedaction) {
        val storageRedactableExtension = ExtensionSpec.builder(storageType)
          .addSuperType(redactable)
          .addType(
            TypeAliasSpec.builder("RedactedKeys", structType.nestedType("RedactedKeys"))
              .addModifiers(storageVisibility)
              .build(),
          )
          .build()
        fileMembers += FileMemberSpec.builder(storageRedactableExtension)
          .addGuard("!$FLAG_REMOVE_REDACTABLE")
          .build()
      }

      // Add {Proto/Foundation} Codable methods
      val storageMessageConformanceExtension = ExtensionSpec.builder(storageType)
        .messageConformanceExtension(type, forStorageType = true)
        .build()
      fileMembers += FileMemberSpec.builder(storageMessageConformanceExtension).build()

      val storageProtoCodableExtension = ExtensionSpec.builder(storageType)
        .messageProtoCodableExtension(type, structType, oneOfEnumNames, propertyNames, forStorageType = true)
        .build()
      fileMembers += FileMemberSpec.builder(storageProtoCodableExtension).build()

      val storageCodableExtension = messageCodableExtension(type, storageType, forStorageType = true)
      fileMembers += FileMemberSpec.builder(storageCodableExtension)
        .addGuard("!$FLAG_REMOVE_CODABLE")
        .build()
    }

    return typeSpecs
  }

  private fun ExtensionSpec.Builder.messageProtoCodableExtension(
    type: MessageType,
    structType: DeclaredTypeName,
    oneOfEnumNames: Map<OneOf, DeclaredTypeName>,
    propertyNames: Collection<String>,
    forStorageType: Boolean = false,
  ): ExtensionSpec.Builder = apply {
    val visibility: Modifier = if (forStorageType) {
      storageVisibility
    } else {
      PUBLIC
    }

    addSuperType(type.protoCodableType)

    val reader = if ("protoReader" in propertyNames) "_protoReader" else "protoReader"
    val token = if ("token" in propertyNames) "_token" else "token"
    val tag = if ("tag" in propertyNames) "_tag" else "tag"
    addFunction(
      FunctionSpec.constructorBuilder()
        .addModifiers(visibility)
        .addParameter("from", reader, protoReader)
        .throws(true)
        .apply {
          // Declare locals into which everything is written before promoting to members.
          type.fields.forEach { field ->
            val localType = when (type.syntax) {
              PROTO_2 -> if (field.isRepeated || field.isMap) {
                field.typeName
              } else {
                field.typeName.makeOptional()
              }
              PROTO_3 -> if (field.isOptional || (field.isEnum && !field.isRepeated)) {
                field.typeName.makeOptional()
              } else {
                field.typeName
              }
            }

            val initializer = when (type.syntax) {
              PROTO_2 -> when {
                field.isMap -> "[:]"
                field.isRepeated -> "[]"
                else -> "nil"
              }
              PROTO_3 -> field.proto3InitialValue
            }

            addStatement("var %N: %T = %L", field.name, localType, initializer)
          }
          type.oneOfs.forEach { oneOf ->
            val enumName = oneOfEnumNames.getValue(oneOf)
            addStatement("var %N: %T = nil", oneOf.name, enumName.makeOptional())
          }
          if (type.fieldsAndOneOfFields.isNotEmpty()) {
            addStatement("")
          }

          addStatement("let $token = try $reader.beginMessage()")
          beginControlFlow("while", "let $tag = try $reader.nextTag(token: $token)")
          beginControlFlow("switch", tag)
          type.fields.forEach { field ->
            val decoder = CodeBlock.Builder()
            if (field.isMap) {
              decoder.add("try $reader.decode(into: &%N", field.name)
              field.keyType.encoding?.let { keyEncoding ->
                decoder.add(", keyEncoding: .%N", keyEncoding)
              }
              field.valueType.encoding?.let { valueEncoding ->
                decoder.add(", valueEncoding: .%N", valueEncoding)
              }
            } else {
              if (field.isRepeated) {
                decoder.add("try $reader.decode(into: &%N", field.name)
              } else {
                val typeName = field.typeName.makeNonOptional()

                decoder.add("%N = try $reader.decode(%T.self", field.name, typeName)
              }
              field.type!!.encoding?.let { encoding ->
                decoder.add(", encoding: .%N", encoding)
              }
            }
            decoder.add(")")
            addStatement("case %L: %L", field.tag, decoder.build())
          }
          type.oneOfs.forEach { oneOf ->
            oneOf.fields.forEach { field ->
              when {
                // ProtoReader.decode() return optional for enums. Handle that specially.
                field.isEnum -> {
                  addStatement(
                    "case %1L: %2N = (try $reader.decode(%4T.self)).flatMap { .%3N(\$0) }",
                    field.tag,
                    oneOf.name,
                    field.name,
                    field.typeName.makeNonOptional(),
                  )
                }
                else -> {
                  addStatement(
                    "case %1L: %2N = .%3N(try $reader.decode(%4T.self))",
                    field.tag,
                    oneOf.name,
                    field.name,
                    field.typeName.makeNonOptional(),
                  )
                }
              }
            }
          }
          addStatement("default: try $reader.readUnknownField(tag: $tag)")
          endControlFlow("switch")
          endControlFlow("while")
          addStatement("self.unknownFields = try $reader.endMessage(token: $token)")

          // Check required and bind members.
          addStatement("")
          type.fields.forEach { field ->
            val hasPropertyWrapper = !isIndirect(type, field) && (field.defaultedValue != null || field.isProtoDefaulted)

            val initializer = when (type.syntax) {
              PROTO_2 -> if (field.isOptional || field.isRepeated || field.isMap) {
                CodeBlock.of("%N", field.name)
              } else {
                CodeBlock.of("try %1T.checkIfMissing(%2N, %2S)", structType, field.name)
              }
              PROTO_3 -> if (field.isEnum && !field.isRepeated) {
                CodeBlock.of("try %1T.defaultIfMissing(%2N)", field.typeName.makeNonOptional(), field.name)
              } else {
                CodeBlock.of("%N", field.name)
              }
            }

            val fieldName = if (hasPropertyWrapper) { "_${field.name}" } else { field.name }
            addStatement(
              if (hasPropertyWrapper) {
                "self.%N.wrappedValue = %L"
              } else {
                "self.%N = %L"
              },
              fieldName,
              initializer,
            )
          }
          type.oneOfs.forEach { oneOf ->
            addStatement("self.%1N = %1N", oneOf.name)
          }
        }
        .build(),
    )

    val writer = if ("protoWriter" in propertyNames) "_protoWriter" else "protoWriter"
    addFunction(
      FunctionSpec.builder("encode")
        .addModifiers(visibility)
        .addParameter("to", writer, protoWriter)
        .throws(true)
        .apply {
          type.fields.forEach { field ->
            if (field.isMap) {
              addCode("try $writer.encode(tag: %L, value: self.%N", field.tag, field.name)
              field.keyType.encoding?.let { keyEncoding ->
                addCode(", keyEncoding: .%N", keyEncoding)
              }
              field.valueType.encoding?.let { valueEncoding ->
                addCode(", valueEncoding: .%N", valueEncoding)
              }
              addCode(")\n")
            } else {
              addCode("try $writer.encode(tag: %L, value: self.%N", field.tag, field.name)
              field.type!!.encoding?.let { encoding ->
                addCode(", encoding: .%N", encoding)
              }
              if (field.isPacked) {
                addCode(", packed: true")
              }
              addCode(")\n")
            }
          }
          type.oneOfs.forEach { oneOf ->
            beginControlFlow("if", "let %1N = self.%1N", oneOf.name)
            addStatement("try %N.encode(to: $writer)", oneOf.name)
            endControlFlow("if")
          }
        }
        .addStatement("try $writer.writeUnknownFields(unknownFields)")
        .build(),
    )
  }

  private fun ExtensionSpec.Builder.messageConformanceExtension(
    type: MessageType,
    forStorageType: Boolean = false,
  ): ExtensionSpec.Builder = apply {
    val visibility: Modifier = if (forStorageType) {
      storageVisibility
    } else {
      PUBLIC
    }

    addSuperType(protoMessage)
    addFunction(
      FunctionSpec.builder("protoMessageTypeURL")
        .returns(STRING)
        .addModifiers(visibility)
        .addModifiers(STATIC)
        .addStatement("return \"%N\"", type.type.typeUrl!!)
        .build(),
    )
  }

  private val MessageType.protoCodableType: DeclaredTypeName
    get() = when (syntax) {
      PROTO_2 -> proto2Codable
      PROTO_3 -> proto3Codable
    }

  private fun heapCodableExtension(
    structType: DeclaredTypeName,
    storageName: String,
    storageType: DeclaredTypeName,
  ): ExtensionSpec {
    return ExtensionSpec.builder(structType)
      .addSuperType(codable)
      .apply {
        addFunction(
          FunctionSpec.constructorBuilder()
            .addParameter("from", "decoder", decoder)
            .addModifiers(PUBLIC)
            .throws(true)
            .addStatement("let container = try decoder.singleValueContainer()")
            .addStatement("self.%N = try container.decode(%T.self)", storageName, storageType)
            .build(),
        )
        addFunction(
          FunctionSpec.builder("encode")
            .addParameter("to", "encoder", encoder)
            .addModifiers(PUBLIC)
            .throws(true)
            .addStatement("var container = encoder.singleValueContainer()")
            .addStatement("try container.encode(%N)", storageName)
            .build(),
        )
      }
      .build()
  }

  private fun messageCodableExtension(
    type: MessageType,
    structType: DeclaredTypeName,
    forStorageType: Boolean = false,
  ): ExtensionSpec {
    val visibility: Modifier = if (forStorageType) {
      storageVisibility
    } else {
      PUBLIC
    }

    return ExtensionSpec.builder(structType)
      .addSuperType(codable)
      .apply {
        val codingKeys = if (type.fieldsAndOneOfFields.isEmpty()) {
          structType.nestedType("CodingKeys")
        } else {
          stringLiteralCodingKeys
        }

        if (type.fieldsAndOneOfFields.isEmpty()) {
          addType(
            // Coding keys still need to be specified on empty messages in order to prevent `unknownFields` from
            // getting serialized via JSON/Codable. In this case, the keys cannot conform to `RawRepresentable`
            // in order to compile.

            TypeSpec.enumBuilder(codingKeys)
              .addModifiers(visibility)
              .addSuperType(codingKey)
              .build(),
          )
        }

        // We cannot rely upon built-in Codable support since we need to support multiple keys.
        if (type.fieldsAndOneOfFields.isNotEmpty()) {
          addFunction(
            FunctionSpec.constructorBuilder()
              .addParameter("from", "decoder", decoder)
              .addModifiers(visibility)
              .throws(true)
              .addStatement("let container = try decoder.container(keyedBy: %T.self)", codingKeys)
              .apply {
                type.fields.forEach { field ->
                  val hasPropertyWrapper = !isIndirect(type, field) && (field.defaultedValue != null || field.isProtoDefaulted)

                  var typeName: TypeName = field.typeName.makeNonOptional()
                  if (field.isRepeated && typeName is ParameterizedTypeName) {
                    typeName = typeName.typeArguments[0]
                  }

                  var decode = "decode"
                  if (field.isRepeated) {
                    decode += "ProtoArray"
                  } else if (field.isMap) {
                    decode += "ProtoMap"
                  } else if (field.isOptional) {
                    decode += "IfPresent"
                  }

                  val typeArg = if (field.typeName.isStringEncoded) {
                    "stringEncoded: "
                  } else {
                    ""
                  }

                  val forKeys = field.codableName?.let {
                    "firstOfKeys"
                  } ?: "forKey"

                  val keys = listOf(field.codableName, field.name)
                    .filterNotNull()
                    .map { CodeBlock.of("%S", it) }
                    .joinToCode()

                  val fieldName = if (hasPropertyWrapper) { "_${field.name}" } else { field.name }
                  val prefix = if (hasPropertyWrapper) { "self.%1N.wrappedValue" } else { "self.%1N" }
                  addStatement(
                    "$prefix = try container.$decode($typeArg%2T.self, $forKeys: $keys)",
                    fieldName,
                    typeName,
                  )
                }

                type.oneOfs.forEach { oneOf ->
                  oneOf.fields.fold(mutableListOf<Pair<Field, String>>()) { memo, field ->
                    field.codableName?.let { codableName ->
                      memo.add(Pair(field, codableName))
                    }
                    memo.add(Pair(field, field.name))

                    memo
                  }.forEachIndexed { index, pair ->
                    val (field, keyName) = pair

                    val typeName = field.typeName.makeNonOptional()

                    if (index == 0) {
                      beginControlFlow(
                        "if",
                        "let %1N = try container.decodeIfPresent(%2T.self, forKey: %3S)",
                        field.name,
                        typeName,
                        keyName,
                      )
                    } else {
                      nextControlFlow(
                        "else if",
                        "let %1N = try container.decodeIfPresent(%2T.self, forKey: %3S)",
                        field.name,
                        typeName,
                        keyName,
                      )
                    }
                    addStatement("self.%1N = .%2N(%2N)", oneOf.name, field.name)
                  }
                  nextControlFlow("else", "")
                  addStatement("self.%N = nil", oneOf.name)
                  endControlFlow("if")
                }
              }
              .build(),
          )
          addFunction(
            FunctionSpec.builder("encode")
              .addParameter("to", "encoder", encoder)
              .addModifiers(visibility)
              .throws(true)
              .addStatement("var container = encoder.container(keyedBy: %T.self)", codingKeys)
              .apply {
                if (type.fieldsAndOneOfFields.any { it.codableName != null }) {
                  addStatement("let preferCamelCase = encoder.protoKeyNameEncodingStrategy == .camelCase")
                }
                if (type.fields.any { !it.isOptional && (it.isCollection || it.isEnum || it.codableDefaultValue != null) }) {
                  addStatement("let includeDefaults = encoder.protoDefaultValuesEncodingStrategy == .include")
                }
                addStatement("")

                type.fields.forEach { field ->
                  fun addEncode() {
                    var encode = "encode"
                    if (field.isRepeated) {
                      encode += "ProtoArray"
                    } else if (field.isMap) {
                      encode += "ProtoMap"
                    } else if (field.isOptional) {
                      encode += "IfPresent"
                    }

                    val typeArg = if (field.typeName.isStringEncoded) {
                      "stringEncoded: "
                    } else {
                      ""
                    }

                    val (keys, args) = field.codableName?.let { codableName ->
                      Pair(
                        "preferCamelCase ? %2S : %1S",
                        arrayOf(field.name, codableName),
                      )
                    } ?: Pair("%1S", arrayOf(field.name))

                    addStatement(
                      "try container.$encode(${typeArg}self.%1N, forKey: $keys)",
                      *args,
                    )
                  }

                  val defaultValue = field.codableDefaultValue

                  if (field.isOptional) {
                    // A proto3 field that is defined with the optional keyword supports field presence.
                    // Fields that have a value set and that support field presence always include the field value
                    // in the JSON-encoded output, even if it is the default value.
                    addEncode()
                  } else if (field.isCollection) {
                    beginControlFlow("if", "includeDefaults || !self.%N.isEmpty", field.name)
                    addEncode()
                    endControlFlow("if")
                  } else if (field.isEnum) {
                    beginControlFlow("if", "includeDefaults || self.%N.rawValue != 0", field.name)
                    addEncode()
                    endControlFlow("if")
                  } else if (defaultValue != null) {
                    beginControlFlow("if", "includeDefaults || self.%N != $defaultValue", field.name)
                    addEncode()
                    endControlFlow("if")
                  } else {
                    // Message is fundamentally broken right now when it comes to evaluating "isDefault"
                    // We would need to check _every_ value and/or keep track of mutations
                    addEncode()
                  }
                }

                type.oneOfs.forEach { oneOf ->
                  beginControlFlow("switch", "self.%N", oneOf.name)
                  oneOf.fields.forEach { field ->
                    val (keys, args) = field.codableName?.let { codableName ->
                      Pair(
                        "preferCamelCase ? %2S : %1S",
                        arrayOf(field.name, codableName),
                      )
                    } ?: Pair("%1S", arrayOf(field.name))

                    addStatement(
                      "case .%1N(let %1N): try container.encode(%1N, forKey: $keys)",
                      *args,
                    )
                  }
                  addStatement("case %T.none: break", OPTIONAL)
                  endControlFlow("switch")
                }
              }
              .build(),
          )
        }
      }
      .build()
  }

  private fun ParameterSpec.Builder.withFieldDefault(field: Field) = apply {
    when {
      field.isMap -> defaultValue("[:]")
      field.isRepeated -> defaultValue("[]")
      field.isOptional -> defaultValue("nil")
    }
  }

  private fun FunctionSpec.Builder.addParameters(
    type: MessageType,
    oneOfEnumNames: Map<OneOf, DeclaredTypeName>,
    includeDefaults: Boolean = true,
    includeOneOfs: Boolean = true,
    fieldsFilter: (Field) -> Boolean = { true },
  ) = apply {
    type.fields.filter(fieldsFilter).forEach { field ->
      addParameter(
        ParameterSpec.builder(field.name, field.typeName)
          .apply {
            if (includeDefaults) {
              withFieldDefault(field)
            }
          }
          .build(),
      )
    }
    if (includeOneOfs) {
      type.oneOfs.forEach { oneOf ->
        val enumName = oneOfEnumNames.getValue(oneOf).makeOptional()
        addParameter(
          ParameterSpec.builder(oneOf.name, enumName)
            .defaultValue("nil")
            .build(),
        )
      }
    }
  }

  private fun TypeSpec.Builder.generateMessageStorageDelegateConstructor(
    type: MessageType,
    storageName: String,
    storageType: DeclaredTypeName,
    oneOfEnumNames: Map<OneOf, DeclaredTypeName>,
  ) {
    val needsConfigure = type.fields.any { !it.isRequiredParameter } || type.oneOfs.isNotEmpty()

    addFunction(
      FunctionSpec.constructorBuilder()
        .addModifiers(PUBLIC)
        .addParameters(
          type,
          oneOfEnumNames,
          includeDefaults = false,
          includeOneOfs = false,
          fieldsFilter = { it.isRequiredParameter },
        )
        .apply {
          if (needsConfigure) {
            val closureType = FunctionTypeName.get(
              TypeVariableName.typeVariable("inout Self.${storageType.simpleName}"),
              returnType = void,
            )

            addParameter(
              ParameterSpec.builder("configure", closureType)
                .defaultValue("{ _ in }")
                .build(),
            )
          }
        }
        .apply {
          val storageParams = mutableListOf<CodeBlock>()
          type.fields.filter { it.isRequiredParameter }.forEach { field ->
            storageParams += CodeBlock.of("%1N: %1N", field.name)
          }

          if (needsConfigure) {
            storageParams += CodeBlock.of("%1N: %1N", "configure")
          }

          addStatement(
            "self.%N = %T(\n%L\n)",
            storageName,
            storageType,
            storageParams.joinToCode(separator = ",\n"),
          )
        }
        .build(),
    )
  }

  private fun TypeSpec.Builder.generateMessageConstructor(
    type: MessageType,
    oneOfEnumNames: Map<OneOf, DeclaredTypeName>,
    forStorageType: Boolean = false,
  ) {
    val needsConfigure = type.fields.any { !it.isRequiredParameter } || type.oneOfs.isNotEmpty()

    val visibility: Modifier = if (forStorageType) {
      storageVisibility
    } else {
      PUBLIC
    }

    addFunction(
      FunctionSpec.constructorBuilder()
        .addModifiers(visibility)
        .addParameters(
          type,
          oneOfEnumNames,
          includeDefaults = false,
          includeOneOfs = false,
          fieldsFilter = { it.isRequiredParameter },
        )
        .apply {
          if (needsConfigure) {
            val closureType = FunctionTypeName.get(
              TypeVariableName.typeVariable("inout Self"),
              returnType = void,
            )

            addParameter(
              ParameterSpec.builder("configure", closureType)
                .defaultValue("{ _ in }")
                .build(),
            )
          }
        }
        .apply {
          type.fields.filter { it.isRequiredParameter }.forEach { field ->
            val hasPropertyWrapper = !isIndirect(type, field) && (field.defaultedValue != null || field.isProtoDefaulted)
            val fieldName = if (hasPropertyWrapper) { "_${field.name}" } else { field.name }
            addStatement(
              if (hasPropertyWrapper) {
                "self.%1N.wrappedValue = %2N"
              } else {
                "self.%1N = %2N"
              },
              fieldName,
              field.name,
            )
          }
          if (needsConfigure) {
            addStatement("configure(&self)")
          }
        }
        .build(),
    )
  }

  private fun TypeSpec.Builder.generateMessageProperties(
    type: MessageType,
    oneOfEnumNames: Map<OneOf, DeclaredTypeName>,
    forStorageType: Boolean = false,
  ) {
    val visibility: Modifier = if (forStorageType) {
      storageVisibility
    } else {
      PUBLIC
    }

    type.fields.forEach { field ->
      val property = PropertySpec.varBuilder(field.name, field.typeName, visibility)
      if (!forStorageType && field.documentation.isNotBlank()) {
        property.addDoc("%L\n", field.documentation.sanitizeDoc())
      }
      if (!forStorageType && field.isDeprecated) {
        property.addAttribute(deprecated)
      }
      if (isIndirect(type, field)) {
        property.addAttribute(AttributeSpec.builder(indirect).build())
      } else {
        val defaultedValue = field.defaultedValue

        if (defaultedValue != null) {
          property.addAttribute(AttributeSpec.builder(customDefaulted).addArgument(CodeBlock.of("defaultValue: %L", defaultedValue)).build())
        } else if (field.isProtoDefaulted) {
          property.addAttribute(AttributeSpec.builder(protoDefaulted).build())
        }
      }

      if (field.isMap) {
        property.initializer("[:]")
      } else if (field.isRepeated) {
        property.initializer("[]")
      }

      addProperty(property.build())
    }

    type.oneOfs.forEach { oneOf ->
      val enumName = oneOfEnumNames.getValue(oneOf)

      addProperty(
        PropertySpec.varBuilder(oneOf.name, enumName.makeOptional(), visibility)
          .apply {
            if (oneOf.documentation.isNotBlank()) {
              addDoc("%N\n", oneOf.documentation.sanitizeDoc())
            }
          }
          .build(),
      )
    }

    addProperty(
      PropertySpec.varBuilder("unknownFields", FOUNDATION_DATA, visibility)
        .initializer(".init()")
        .build(),
    )
  }

  private fun defaultFieldInitializer(
    protoType: ProtoType,
    defaultValue: Any,
  ): CodeBlock {
    val typeName = protoType.typeName
    return when {
      typeName == BOOL -> CodeBlock.of("%L", defaultValue)
      typeName == INT -> defaultValue.toIntFieldInitializer()
      typeName == INT32 -> defaultValue.toInt32FieldInitializer()
      typeName == INT64 -> defaultValue.toInt64FieldInitializer()
      typeName == UINT32 -> defaultValue.toUInt32FieldInitializer()
      typeName == UINT64 -> defaultValue.toUInt64FieldInitializer()
      typeName == FLOAT -> defaultValue.toFloatFieldInitializer()
      typeName == DOUBLE -> defaultValue.toDoubleFieldInitializer()
      typeName == STRING -> CodeBlock.of("%S", defaultValue)
      typeName == DATA -> CodeBlock.of(
        "%T(base64Encoded: %S)!",
        FOUNDATION_DATA,
        defaultValue.toString().encode(charset = Charsets.ISO_8859_1).base64(),
      )
      protoType.isEnum -> CodeBlock.of("%T.%L", typeName, defaultValue)
      else -> throw IllegalStateException("$protoType is not an allowed scalar type")
    }
  }

  private fun Any.toIntFieldInitializer(): CodeBlock = when (val int = optionValueToInt(this)) {
    Int.MIN_VALUE -> CodeBlock.of("%T.min", INT)
    Int.MAX_VALUE -> CodeBlock.of("%T.max", INT)
    else -> CodeBlock.of("%L", int)
  }

  private fun Any.toInt32FieldInitializer(): CodeBlock = when (val int = optionValueToInt(this)) {
    Int.MIN_VALUE -> CodeBlock.of("%T.min", INT32)
    Int.MAX_VALUE -> CodeBlock.of("%T.max", INT32)
    else -> CodeBlock.of("%L", int)
  }

  private fun Any.toInt64FieldInitializer(): CodeBlock = when (val long = optionValueToLong(this)) {
    Long.MIN_VALUE -> CodeBlock.of("%T.min", INT64)
    Long.MAX_VALUE -> CodeBlock.of("%T.max", INT64)
    else -> CodeBlock.of("%L", long)
  }

  private fun Any.toUInt32FieldInitializer(): CodeBlock = when (val int = optionValueToInt(this)) {
    0 -> CodeBlock.of("%T.min", UINT32)
    -1 -> CodeBlock.of("%T.max", UINT32)
    else -> CodeBlock.of("%L", int)
  }

  private fun Any.toUInt64FieldInitializer(): CodeBlock = when (val long = optionValueToLong(this)) {
    0L -> CodeBlock.of("%T.min", UINT64)
    -1L -> CodeBlock.of("%T.max", UINT64)
    else -> CodeBlock.of("%L", long)
  }

  private fun Any.toFloatFieldInitializer(): CodeBlock = when (this) {
    "inf" -> CodeBlock.of("Float.infinity")
    "-inf" -> CodeBlock.of("-Float.infinity")
    "nan" -> CodeBlock.of("Float.nan")
    "-nan" -> CodeBlock.of("Float.nan * -1")
    else -> CodeBlock.of("%L", this.toString())
  }

  private fun Any.toDoubleFieldInitializer(): CodeBlock = when (this) {
    "inf" -> CodeBlock.of("Double.infinity")
    "-inf" -> CodeBlock.of("-Double.infinity")
    "nan" -> CodeBlock.of("Double.nan")
    "-nan" -> CodeBlock.of("Double.nan * -1")
    else -> CodeBlock.of("%L", this.toString().toDouble())
  }

  private fun TypeSpec.Builder.generateMessageStoragePropertyDelegates(
    type: MessageType,
    storageName: String,
    storageType: DeclaredTypeName,
    oneOfEnumNames: Map<OneOf, DeclaredTypeName>,
  ) {
    if (!type.isHeapAllocated) {
      println("Generating storage property delegates for a non-heap allocated type?!")
    }

    val propertyVariable = TypeVariableName.typeVariable("Property")
    val signature = FunctionSignatureSpec.builder()
      .addTypeVariable(propertyVariable)
      .addParameter(
        "dynamicMember",
        "keyPath",
        writableKeyPath.parameterizedBy(storageType, propertyVariable),
      )
      .returns(propertyVariable)
      .build()

    val subscript = PropertySpec.subscriptBuilder(signature)
      .addDoc("Access the underlying storage\n")
      .addModifiers(PUBLIC)
      .getter(
        FunctionSpec.getterBuilder()
          .addStatement("%N[keyPath: keyPath]", storageName)
          .build(),
      )
      .setter(
        FunctionSpec.setterBuilder()
          .addStatement("%N[keyPath: keyPath] = newValue", storageName)
          .build(),
      )
      .build()
    addProperty(subscript)

    type.fields.forEach { field ->
      val property = PropertySpec.varBuilder(field.name, field.typeName, PUBLIC)
        .getter(
          FunctionSpec.getterBuilder()
            .addStatement("%N.%N", storageName, field.name)
            .build(),
        )
        .setter(
          FunctionSpec.setterBuilder()
            .addStatement("%N.%N = newValue", storageName, field.name)
            .build(),
        )

      if (field.documentation.isNotBlank()) {
        property.addDoc("%L\n", field.documentation.sanitizeDoc())
      }
      if (field.isDeprecated) {
        property.addAttribute(deprecated)
      }

      addProperty(property.build())
    }

    type.oneOfs.forEach { oneOf ->
      val enumName = oneOfEnumNames.getValue(oneOf)

      addProperty(
        PropertySpec.varBuilder(oneOf.name, enumName.makeOptional(), PUBLIC)
          .getter(
            FunctionSpec.getterBuilder()
              .addStatement("%N.%N", storageName, oneOf.name)
              .build(),
          )
          .setter(
            FunctionSpec.setterBuilder()
              .addStatement("%N.%N = newValue", storageName, oneOf.name)
              .build(),
          )
          .apply {
            if (oneOf.documentation.isNotBlank()) {
              addDoc("%N\n", oneOf.documentation.sanitizeDoc())
            }
          }
          .build(),
      )
    }

    addProperty(
      PropertySpec.varBuilder("unknownFields", FOUNDATION_DATA, PUBLIC)
        .getter(
          FunctionSpec.getterBuilder()
            .addStatement("%N.unknownFields", storageName)
            .build(),
        )
        .setter(
          FunctionSpec.setterBuilder()
            .addStatement("%N.unknownFields = newValue", storageName)
            .build(),
        )
        .build(),
    )
  }

  private fun ExtensionSpec.Builder.generateMessageOneOfs(
    type: MessageType,
    oneOfEnumNames: Map<OneOf, DeclaredTypeName>,
    fileMembers: MutableList<FileMemberSpec>,
  ) {
    type.oneOfs.forEach { oneOf ->
      val enumName = oneOfEnumNames.getValue(oneOf)

      // TODO use a NameAllocator
      val writer = if (oneOf.fields.any { it.name == "protoWriter" }) "_protoWriter" else "protoWriter"
      addType(
        TypeSpec.enumBuilder(enumName)
          .addModifiers(PUBLIC)
          .apply {
            oneOf.fields.forEach { oneOfField ->
              addEnumCase(
                EnumerationCaseSpec.builder(oneOfField.name, oneOfField.typeName.makeNonOptional())
                  .apply {
                    if (oneOfField.documentation.isNotBlank()) {
                      addDoc("%L\n", oneOfField.documentation.sanitizeDoc())
                    }
                    if (oneOfField.isDeprecated) {
                      addAttribute(deprecated)
                    }
                  }
                  .build(),
              )
            }
          }
          .addFunction(
            FunctionSpec.builder("encode")
              .addParameter("to", writer, protoWriter)
              .addModifiers(FILEPRIVATE)
              .throws(true)
              .beginControlFlow("switch", "self")
              .apply {
                oneOf.fields.forEach { field ->
                  addStatement(
                    "case .%1N(let %1N): try $writer.encode(tag: %2L, value: %1N)",
                    field.name,
                    field.tag,
                  )
                }
              }
              .endControlFlow("switch")
              .build(),
          )
          .build(),
      )

      val equatableExtension = ExtensionSpec.builder(enumName)
        .addSuperType(equatable)
        .build()
      fileMembers += FileMemberSpec.builder(equatableExtension)
        .addGuard("!$FLAG_REMOVE_EQUATABLE")
        .build()

      val hashableExtension = ExtensionSpec.builder(enumName)
        .addSuperType(hashable)
        .build()
      fileMembers += FileMemberSpec.builder(hashableExtension)
        .addGuard("!$FLAG_REMOVE_HASHABLE")
        .build()

      val sendableExtension = ExtensionSpec.builder(enumName)
        .addSuperType(sendable)
        .build()
      fileMembers += FileMemberSpec.builder(sendableExtension)
        .build()

      if (oneOf.fields.any { it.isRedacted }) {
        val redactableExtension = ExtensionSpec.builder(enumName)
          .addSuperType(redactable)
          .addType(
            TypeSpec.enumBuilder("RedactedKeys")
              .addModifiers(PUBLIC)
              .addSuperType(STRING)
              .addSuperType(redactedKey)
              .apply {
                oneOf.fields.forEach { field ->
                  if (field.isRedacted) {
                    addEnumCase(field.name)
                  }
                }
              }
              .build(),
          )
          .build()
        fileMembers += FileMemberSpec.builder(redactableExtension)
          .addGuard("!$FLAG_REMOVE_REDACTABLE")
          .build()
      }
    }
  }

  private val ProtoType.encoding: String?
    get() = when (this) {
      ProtoType.SINT32, ProtoType.SINT64 -> "signed"
      ProtoType.FIXED32, ProtoType.FIXED64 -> "fixed"
      else -> null
    }

  private fun generateEnum(
    type: EnumType,
    fileMembers: MutableList<FileMemberSpec>,
  ): TypeSpec {
    val enumName = type.typeName
    return TypeSpec.enumBuilder(enumName)
      .addModifiers(PUBLIC)
      .addSuperType(INT32)
      .addSuperType(CASE_ITERABLE)
      .addSuperType(protoEnum)
      .apply {
        type.protoDefaultedName?.let { protoDefaultedName ->
          addSuperType(protoDefaultedValue)
          addProperty(
            PropertySpec.varBuilder("defaultedValue", enumName, PUBLIC, STATIC).getter(
              FunctionSpec.getterBuilder().addCode(
                CodeBlock.of("%T.%L\n", type.typeName.makeNonOptional(), protoDefaultedName),
              ).build(),
            ).build(),
          )
        }
      }
      .apply {
        val sendableExtension = ExtensionSpec.builder(enumName)
          .addSuperType(sendable)
          .build()
        fileMembers += FileMemberSpec.builder(sendableExtension)
          .build()

        if (type.documentation.isNotBlank()) {
          addDoc("%L\n", type.documentation.sanitizeDoc())
        }
        type.constants.forEach { constant ->
          addEnumCase(
            EnumerationCaseSpec.builder(constant.name, constant.tag)
              .apply {
                if (constant.documentation.isNotBlank()) {
                  addDoc("%L\n", constant.documentation.sanitizeDoc())
                }
                if (constant.isDeprecated) {
                  addAttribute(deprecated)
                }
              }
              .build(),
          )
        }

        addProperty(
          PropertySpec.varBuilder("description", STRING)
            .addModifiers(PUBLIC)
            .getter(
              FunctionSpec.getterBuilder()
                .beginControlFlow("switch", "self")
                .apply {
                  type.constants.forEach { constant ->
                    addStatement("case .%1N: return \"%1N\"", constant.name)
                  }
                }
                .endControlFlow("switch")
                .build(),
            )
            .build(),
        )

        // Swift won't synthesize CaseIterable conformance if any constants contain an availability
        // attribute. https://bugs.swift.org/browse/SR-7151
        if (type.constants.any { it.isDeprecated }) {
          addProperty(
            PropertySpec.varBuilder("allCases", ARRAY.parameterizedBy(enumName))
              .addModifiers(PUBLIC, STATIC)
              .getter(
                FunctionSpec.getterBuilder()
                  .addStatement(
                    "return [%L]",
                    type.constants.map { CodeBlock.of(".%N", it.name) }
                      .joinToCode(",%W"),
                  )
                  .build(),
              )
              .build(),
          )
        }
        type.nestedTypes.forEach { nestedType ->
          generateType(nestedType, fileMembers).forEach {
            addType(it)
          }
        }
      }
      .build()
  }

  private fun generateEnclosing(
    type: EnclosingType,
    fileMembers: MutableList<FileMemberSpec>,
  ): TypeSpec {
    return TypeSpec.enumBuilder(type.typeName)
      .addModifiers(PUBLIC)
      .addDoc(
        "%N\n",
        "*Note:* This type only exists to maintain class structure for its nested types and " +
          "is not an actual message.",
      )
      .apply {
        type.nestedTypes.forEach { nestedType ->
          generateType(nestedType, fileMembers).forEach {
            addType(it)
          }
        }
      }
      .build()
  }

  companion object {
    // Always fully-qualified in case a message type is named `Data`.
    private val FOUNDATION_DATA = DeclaredTypeName.typeName("Foundation.Data", true)

    fun builtInType(protoType: ProtoType): Boolean = protoType in BUILT_IN_TYPES.keys

    private val BUILT_IN_TYPES: Map<out ProtoType, DeclaredTypeName> = mapOf(
      ProtoType.BOOL to BOOL,
      ProtoType.BYTES to FOUNDATION_DATA,
      ProtoType.DOUBLE to DOUBLE,
      ProtoType.FLOAT to FLOAT,
      ProtoType.FIXED32 to UINT32,
      ProtoType.FIXED64 to UINT64,
      ProtoType.INT32 to INT32,
      ProtoType.INT64 to INT64,
      ProtoType.SFIXED32 to INT32,
      ProtoType.SFIXED64 to INT64,
      ProtoType.SINT32 to INT32,
      ProtoType.SINT64 to INT64,
      ProtoType.STRING to STRING,
      ProtoType.UINT32 to UINT32,
      ProtoType.UINT64 to UINT64,
      ProtoType.ANY to DeclaredTypeName.typeName("Wire.AnyMessage"),
//        Options.FIELD_OPTIONS to ClassName("com.google.protobuf", "FieldOptions"),
//        Options.MESSAGE_OPTIONS to ClassName("com.google.protobuf", "MessageOptions"),
//        Options.ENUM_OPTIONS to ClassName("com.google.protobuf", "EnumOptions")
    )

    private const val FLAG_REMOVE_CODABLE = "WIRE_REMOVE_CODABLE"
    private const val FLAG_REMOVE_EQUATABLE = "WIRE_REMOVE_EQUATABLE"
    private const val FLAG_REMOVE_HASHABLE = "WIRE_REMOVE_HASHABLE"
    private const val FLAG_REMOVE_REDACTABLE = "WIRE_REMOVE_REDACTABLE"

    private val NEEDS_CUSTOM_CODABLE = setOf("Duration", "Timestamp")

    @JvmStatic
    @JvmName("get")
    operator fun invoke(
      schema: Schema,
      existingTypeModuleName: Map<ProtoType, String> = emptyMap(),
    ): SwiftGenerator {
      val nameToTypeName = mutableMapOf<ProtoType, DeclaredTypeName>()

      fun putAll(enclosingClassName: DeclaredTypeName?, types: List<Type>) {
        for (type in types) {
          val protoType = type.type
          val name = protoType.simpleName

          val className = if (enclosingClassName != null) {
            // Temporary work around for https://bugs.swift.org/browse/SR-13160.
            val safeName = if (name == "Type") "Type_" else name

            enclosingClassName.nestedType(safeName, alwaysQualify = true)
          } else {
            val moduleName = existingTypeModuleName[protoType] ?: ""

            DeclaredTypeName(moduleName, name)
          }

          nameToTypeName[protoType] = className
          putAll(className, type.nestedTypes)
        }
      }

      for (protoFile in schema.protoFiles) {
        putAll(null, protoFile.types)

        for (service in protoFile.services) {
          val protoType = service.type
          val name = protoType.simpleName

          val moduleName = existingTypeModuleName[protoType] ?: ""
          val className = DeclaredTypeName(moduleName, name)

          nameToTypeName[protoType] = className
        }
      }

      nameToTypeName.putAll(BUILT_IN_TYPES)

      val referenceCycleIndirections =
        computeReferenceCycleIndirections(schema, existingTypeModuleName.keys)

      return SwiftGenerator(schema, nameToTypeName, referenceCycleIndirections)
    }

    private fun computeReferenceCycleIndirections(
      schema: Schema,
      existingTypes: Set<ProtoType>,
    ): Map<ProtoType, Set<ProtoType>> {
      val indirections = mutableMapOf<ProtoType, MutableSet<ProtoType>>()

      var nodes = schema.protoFiles
        .flatMap { it.typesAndNestedTypes() }
        .map { it.type }
        // Ignore types which were already generated. We cannot form a cycle with them.
        .filter { it !in existingTypes }
        .toSet()
      while (true) {
        val dagChecker = DagChecker(nodes) { protoType ->
          when (val type = schema.getType(protoType)!!) {
            is MessageType -> {
              type.fieldsAndOneOfFields.map { it.type!! }
                // Remove edges known to need an indirection to break an already-seen cycle.
                .filter { it !in (indirections[protoType] ?: emptySet<ProtoType>()) }
            }
            is EnumType -> emptyList()
            is EnclosingType -> emptyList()
            else -> throw IllegalArgumentException("Unknown type: $protoType")
          }
        }

        val cycles = dagChecker.check()
        if (cycles.isEmpty()) {
          break
        }
        // Break the first edge in each cycle with an indirection.
        for (cycle in cycles) {
          val other = if (cycle.size > 1) cycle[1] else cycle[0]
          indirections.getOrPut(cycle[0], ::LinkedHashSet) += other
        }

        // We need to ensure that we've successfully broken all of the reported cycles. Feed the set
        // of nodes which were present in a cycle back into the check.
        nodes = cycles.flatten().toSet()
      }

      return indirections
    }
  }
}<|MERGE_RESOLUTION|>--- conflicted
+++ resolved
@@ -343,13 +343,8 @@
           generateMessageStoragePropertyDelegates(type, storageName, storageType, oneOfEnumNames)
           generateMessageStorageDelegateConstructor(type, storageName, storageType, oneOfEnumNames)
         } else {
-<<<<<<< HEAD
-          generateMessageProperties(type, oneOfEnumNames, imports)
+          generateMessageProperties(type, oneOfEnumNames)
           generateMessageConstructor(type, oneOfEnumNames)
-=======
-          generateMessageProperties(type, oneOfEnumNames)
-          generateMessageConstructor(type, structType, oneOfEnumNames, fileMembers)
->>>>>>> 385d83e5
         }
       }
       .build()
@@ -505,13 +500,8 @@
             .addDoc("Underlying storage for %T\n", structType)
             .addModifiers(storageVisibility)
             .apply {
-<<<<<<< HEAD
-              generateMessageProperties(type, oneOfEnumNames, imports, forStorageType = true)
+              generateMessageProperties(type, oneOfEnumNames, forStorageType = true)
               generateMessageConstructor(type, oneOfEnumNames, forStorageType = true)
-=======
-              generateMessageProperties(type, oneOfEnumNames, forStorageType = true)
-              generateMessageConstructor(type, storageType, oneOfEnumNames, fileMembers, forStorageType = true)
->>>>>>> 385d83e5
             }
             .build(),
         )
