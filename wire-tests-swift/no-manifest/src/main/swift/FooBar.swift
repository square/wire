--- conflicted
+++ resolved
@@ -235,12 +235,8 @@
 
     }
 
-<<<<<<< HEAD
-    public enum FooBarBazEnum : Swift.UInt32, Swift.CaseIterable, Wire.ProtoEnum,
+    public enum FooBarBazEnum : Swift.Int32, Swift.CaseIterable, Wire.ProtoEnum,
             Wire.ProtoDefaultedValue {
-=======
-    public enum FooBarBazEnum : Swift.Int32, Swift.CaseIterable, Wire.ProtoEnum {
->>>>>>> fa8e061f
 
         case FOO = 1
         case BAR = 2
