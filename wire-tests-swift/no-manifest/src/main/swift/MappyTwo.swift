// Code generated by Wire protocol buffer compiler, do not edit.
// Source: com.squareup.wire.protos.kotlin.map.MappyTwo in map.proto
import Foundation
import Wire

public struct MappyTwo {

    public var string_enums: [String : MappyTwo.ValueEnum] = [:]
    public var int_things: [Int64 : Thing] = [:]
    public var string_ints: [String : Int64] = [:]
    public var int_things_two: [Int32 : Thing] = [:]
    public var unknownFields: Foundation.Data = .init()

    public init(configure: (inout Self) -> Swift.Void = { _ in }) {
        configure(&self)
    }

}

#if WIRE_INCLUDE_MEMBERWISE_INITIALIZER
extension MappyTwo {

    @_disfavoredOverload
    @available(*, deprecated)
    public init(
        string_enums: [Swift.String : MappyTwo.ValueEnum] = [:],
        int_things: [Swift.Int64 : Thing] = [:],
        string_ints: [Swift.String : Swift.Int64] = [:],
        int_things_two: [Swift.Int32 : Thing] = [:]
    ) {
        self.string_enums = string_enums
        self.int_things = int_things
        self.string_ints = string_ints
        self.int_things_two = int_things_two
    }

}
#endif

#if !WIRE_REMOVE_EQUATABLE
extension MappyTwo : Equatable {
}
#endif

#if !WIRE_REMOVE_HASHABLE
extension MappyTwo : Hashable {
}
#endif

#if swift(>=5.5)
extension MappyTwo : Sendable {
}
#endif

extension MappyTwo : ProtoDefaultedValue {

    public static var defaultedValue: MappyTwo {
        MappyTwo()
    }
}

extension MappyTwo : ProtoMessage {

    public static func protoMessageTypeURL() -> Swift.String {
        return "type.googleapis.com/com.squareup.wire.protos.kotlin.map.MappyTwo"
    }

}

extension MappyTwo : Proto2Codable {

    public init(from protoReader: Wire.ProtoReader) throws {
        var string_enums: [Swift.String : MappyTwo.ValueEnum] = [:]
        var int_things: [Swift.Int64 : Thing] = [:]
        var string_ints: [Swift.String : Swift.Int64] = [:]
        var int_things_two: [Swift.Int32 : Thing] = [:]

        let token = try protoReader.beginMessage()
        while let tag = try protoReader.nextTag(token: token) {
            switch tag {
            case 1: try protoReader.decode(into: &string_enums)
            case 2: try protoReader.decode(into: &int_things, keyEncoding: .signed)
            case 3: try protoReader.decode(into: &string_ints, valueEncoding: .signed)
            case 4: try protoReader.decode(into: &int_things_two, keyEncoding: .signed)
            default: try protoReader.readUnknownField(tag: tag)
            }
        }
        self.unknownFields = try protoReader.endMessage(token: token)

        self.string_enums = string_enums
        self.int_things = int_things
        self.string_ints = string_ints
        self.int_things_two = int_things_two
    }

    public func encode(to protoWriter: Wire.ProtoWriter) throws {
        try protoWriter.encode(tag: 1, value: self.string_enums)
        try protoWriter.encode(tag: 2, value: self.int_things, keyEncoding: .signed)
        try protoWriter.encode(tag: 3, value: self.string_ints, valueEncoding: .signed)
        try protoWriter.encode(tag: 4, value: self.int_things_two, keyEncoding: .signed)
        try protoWriter.writeUnknownFields(unknownFields)
    }

}

#if !WIRE_REMOVE_CODABLE
extension MappyTwo : Codable {

    public init(from decoder: Swift.Decoder) throws {
        let container = try decoder.container(keyedBy: Wire.StringLiteralCodingKeys.self)
        self.string_enums = try container.decodeProtoMap([Swift.String : MappyTwo.ValueEnum].self, firstOfKeys: "stringEnums", "string_enums")
        self.int_things = try container.decodeProtoMap([Swift.Int64 : Thing].self, firstOfKeys: "intThings", "int_things")
        self.string_ints = try container.decodeProtoMap([Swift.String : Swift.Int64].self, firstOfKeys: "stringInts", "string_ints")
        self.int_things_two = try container.decodeProtoMap([Swift.Int32 : Thing].self, firstOfKeys: "intThingsTwo", "int_things_two")
    }

    public func encode(to encoder: Swift.Encoder) throws {
        var container = encoder.container(keyedBy: Wire.StringLiteralCodingKeys.self)
        let preferCamelCase = encoder.protoKeyNameEncodingStrategy == .camelCase
        let includeDefaults = encoder.protoDefaultValuesEncodingStrategy == .include

        if includeDefaults || !self.string_enums.isEmpty {
            try container.encodeProtoMap(self.string_enums, forKey: preferCamelCase ? "stringEnums" : "string_enums")
        }
        if includeDefaults || !self.int_things.isEmpty {
            try container.encodeProtoMap(self.int_things, forKey: preferCamelCase ? "intThings" : "int_things")
        }
        if includeDefaults || !self.string_ints.isEmpty {
            try container.encodeProtoMap(self.string_ints, forKey: preferCamelCase ? "stringInts" : "string_ints")
        }
        if includeDefaults || !self.int_things_two.isEmpty {
            try container.encodeProtoMap(self.int_things_two, forKey: preferCamelCase ? "intThingsTwo" : "int_things_two")
        }
    }

}
#endif

/**
 * Subtypes within MappyTwo
 */
extension MappyTwo {

<<<<<<< HEAD
    public enum ValueEnum : Swift.UInt32, Swift.CaseIterable, Wire.ProtoEnum,
            Wire.ProtoDefaultedValue {
=======
    public enum ValueEnum : Swift.Int32, Swift.CaseIterable, Wire.ProtoEnum {
>>>>>>> fa8e061f

        case DEFAULT = 0
        case FOO = 1
        case BAR = 2

        public static var defaultedValue: MappyTwo.ValueEnum {
            MappyTwo.ValueEnum.DEFAULT
        }
        public var description: Swift.String {
            switch self {
            case .DEFAULT: return "DEFAULT"
            case .FOO: return "FOO"
            case .BAR: return "BAR"
            }
        }

    }

}

#if swift(>=5.5)
extension MappyTwo.ValueEnum : Sendable {
}
#endif<|MERGE_RESOLUTION|>--- conflicted
+++ resolved
@@ -141,12 +141,8 @@
  */
 extension MappyTwo {
 
-<<<<<<< HEAD
-    public enum ValueEnum : Swift.UInt32, Swift.CaseIterable, Wire.ProtoEnum,
+    public enum ValueEnum : Swift.Int32, Swift.CaseIterable, Wire.ProtoEnum,
             Wire.ProtoDefaultedValue {
-=======
-    public enum ValueEnum : Swift.Int32, Swift.CaseIterable, Wire.ProtoEnum {
->>>>>>> fa8e061f
 
         case DEFAULT = 0
         case FOO = 1
