/*
 * Copyright (C) 2015 Square, Inc.
 *
 * Licensed under the Apache License, Version 2.0 (the "License");
 * you may not use this file except in compliance with the License.
 * You may obtain a copy of the License at
 *
 * http://www.apache.org/licenses/LICENSE-2.0
 *
 * Unless required by applicable law or agreed to in writing, software
 * distributed under the License is distributed on an "AS IS" BASIS,
 * WITHOUT WARRANTIES OR CONDITIONS OF ANY KIND, either express or implied.
 * See the License for the specific language governing permissions and
 * limitations under the License.
 */
package com.squareup.wire.schema;

import org.junit.Test;

import static org.assertj.core.api.Assertions.assertThat;
import static org.junit.Assert.fail;

public final class ProtoTypeTest {
  @Test public void get() throws Exception {
    assertThat(ProtoType.get("int32")).isSameAs(ProtoType.INT32);
    assertThat(ProtoType.get("Person")).isEqualTo(ProtoType.get("Person"));
    assertThat(ProtoType.get("squareup.protos.person", "Person"))
      .isEqualTo(ProtoType.get("squareup.protos.person.Person"));
    assertThat(ProtoType.get("Person")).isNotEqualTo(ProtoType.get("squareup.protos.person.Person"));
    assertThat(ProtoType.get("int32")).isNotEqualTo("int32");
  }

  @Test public void simpleName() throws Exception {
    ProtoType person = ProtoType.get("squareup.protos.person.Person");
    assertThat(person.simpleName()).isEqualTo("Person");
  }

<<<<<<< HEAD
  @Test(expected = IllegalArgumentException.class) public void nullName() throws Exception {
    ProtoType.get(null);
    fail("ProtoType should throw IllegalArgumentException when null is passed as type name");
  }

  @Test(expected = IllegalArgumentException.class) public void emptyName() throws Exception {
    ProtoType.get("");
    fail("ProtoType should throw IllegalArgumentException when empty string is passed as type name");
  }

  @Test(expected = IllegalArgumentException.class) public void illegalSymbolsName() throws Exception {
    ProtoType.get("illegal#Name");
    fail("ProtoType should throw IllegalArgumentException when string with illegal symbols is passed as type name");
=======
  @Test public void nullName() throws Exception {
    try {
      // when
      ProtoType.get(null);

      // then
      fail("ProtoType should throw IllegalArgumentException when null is passed as type name");
    }
    catch (IllegalArgumentException e) {
      assertThat(e).hasMessage("unexpected name: null");
    }
  }

  @Test public void emptyName() throws Exception {
    try {
      // when
      ProtoType.get("");

      // then
      fail("ProtoType should throw IllegalArgumentException when empty string is passed as type name");
    }
    catch (IllegalArgumentException e) {
      assertThat(e).hasMessage("unexpected name: ");
    }
  }

  @Test public void illegalSymbolsName() throws Exception {
    try {
      // when
      ProtoType.get("illegal#Name");

      // then
      fail("ProtoType should throw IllegalArgumentException when string with illegal symbols is passed as type name");
    }
    catch (IllegalArgumentException e) {
      assertThat(e).hasMessage("unexpected name: illegal#Name");
    }
>>>>>>> 8db80bab
  }

  @Test public void scalarToString() throws Exception {
    assertThat(ProtoType.INT32.toString()).isEqualTo("int32");
    assertThat(ProtoType.STRING.toString()).isEqualTo("string");
    assertThat(ProtoType.BYTES.toString()).isEqualTo("bytes");
  }

  @Test public void nestedType() throws Exception {
    assertThat(ProtoType.get("squareup.protos.person.Person").nestedType("PhoneType"))
      .isEqualTo(ProtoType.get("squareup.protos.person.Person.PhoneType"));
<<<<<<< HEAD
=======
  }

  @Test public void nullNestedType() throws Exception {
    try {
      // when
      ProtoType.get("squareup.protos.person.Person").nestedType(null);

      // then
      fail("ProtoType should throw IllegalArgumentException when null is passed as nested type");
    }
    catch (IllegalArgumentException e) {
      assertThat(e).hasMessage("unexpected name: null");
    }
  }

  @Test public void emptyNestedType() throws Exception {
    try {
      // when
      ProtoType.get("squareup.protos.person.Person").nestedType("");

      // then
      fail("ProtoType should throw IllegalArgumentException when empty string is passed as nested type");
    }
    catch (IllegalArgumentException e) {
      assertThat(e).hasMessage("unexpected name: ");
    }
  }

  @Test public void illegalSymbolsNestedType() throws Exception {
    try {
      // when
      ProtoType.get("squareup.protos.person.Person").nestedType("Nested.Type");

      // then
      fail("ProtoType should throw IllegalArgumentException when string with illegal symbols is passed as nested type");
    }
    catch (IllegalArgumentException e) {
      assertThat(e).hasMessage("unexpected name: Nested.Type");
    }
>>>>>>> 8db80bab
  }

  @Test(expected = IllegalArgumentException.class) public void nullNestedType() throws Exception {
    ProtoType.get("squareup.protos.person.Person").nestedType(null);
    fail("ProtoType should throw IllegalArgumentException when null is passed as nested type");
  }

  @Test(expected = IllegalArgumentException.class) public void emptyNestedType() throws Exception {
    ProtoType.get("squareup.protos.person.Person").nestedType("");
    fail("ProtoType should throw IllegalArgumentException when empty string is passed as nested type");
  }

  @Test(expected = IllegalArgumentException.class) public void illegalSymbolsNestedType() throws Exception {
    ProtoType.get("squareup.protos.person.Person").nestedType("Nested.Type");
    fail("ProtoType should throw IllegalArgumentException when string with illegal symbols is passed as nested type");
  }


  @Test public void primitivesCannotNest() throws Exception {
    try {
      ProtoType.INT32.nestedType("PhoneType");
      fail();
    } catch (UnsupportedOperationException expected) {
    }
  }

  @Test public void messageToString() throws Exception {
    ProtoType person = ProtoType.get("squareup.protos.person.Person");
    assertThat(person.toString()).isEqualTo("squareup.protos.person.Person");

    ProtoType phoneType = person.nestedType("PhoneType");
    assertThat(phoneType.toString()).isEqualTo("squareup.protos.person.Person.PhoneType");
  }

  @Test public void enclosingTypeOrPackage() throws Exception {
    assertThat(ProtoType.STRING.enclosingTypeOrPackage()).isNull();

    ProtoType person = ProtoType.get("squareup.protos.person.Person");
    assertThat(person.enclosingTypeOrPackage()).isEqualTo("squareup.protos.person");

    ProtoType phoneType = person.nestedType("PhoneType");
    assertThat(phoneType.enclosingTypeOrPackage()).isEqualTo("squareup.protos.person.Person");
  }

  @Test public void isScalar() throws Exception {
    assertThat(ProtoType.INT32.isScalar()).isTrue();
    assertThat(ProtoType.STRING.isScalar()).isTrue();
    assertThat(ProtoType.BYTES.isScalar()).isTrue();
    assertThat(ProtoType.get("squareup.protos.person.Person").isScalar()).isFalse();
  }
}<|MERGE_RESOLUTION|>--- conflicted
+++ resolved
@@ -35,21 +35,6 @@
     assertThat(person.simpleName()).isEqualTo("Person");
   }
 
-<<<<<<< HEAD
-  @Test(expected = IllegalArgumentException.class) public void nullName() throws Exception {
-    ProtoType.get(null);
-    fail("ProtoType should throw IllegalArgumentException when null is passed as type name");
-  }
-
-  @Test(expected = IllegalArgumentException.class) public void emptyName() throws Exception {
-    ProtoType.get("");
-    fail("ProtoType should throw IllegalArgumentException when empty string is passed as type name");
-  }
-
-  @Test(expected = IllegalArgumentException.class) public void illegalSymbolsName() throws Exception {
-    ProtoType.get("illegal#Name");
-    fail("ProtoType should throw IllegalArgumentException when string with illegal symbols is passed as type name");
-=======
   @Test public void nullName() throws Exception {
     try {
       // when
@@ -87,7 +72,6 @@
     catch (IllegalArgumentException e) {
       assertThat(e).hasMessage("unexpected name: illegal#Name");
     }
->>>>>>> 8db80bab
   }
 
   @Test public void scalarToString() throws Exception {
@@ -99,8 +83,6 @@
   @Test public void nestedType() throws Exception {
     assertThat(ProtoType.get("squareup.protos.person.Person").nestedType("PhoneType"))
       .isEqualTo(ProtoType.get("squareup.protos.person.Person.PhoneType"));
-<<<<<<< HEAD
-=======
   }
 
   @Test public void nullNestedType() throws Exception {
@@ -140,24 +122,7 @@
     catch (IllegalArgumentException e) {
       assertThat(e).hasMessage("unexpected name: Nested.Type");
     }
->>>>>>> 8db80bab
   }
-
-  @Test(expected = IllegalArgumentException.class) public void nullNestedType() throws Exception {
-    ProtoType.get("squareup.protos.person.Person").nestedType(null);
-    fail("ProtoType should throw IllegalArgumentException when null is passed as nested type");
-  }
-
-  @Test(expected = IllegalArgumentException.class) public void emptyNestedType() throws Exception {
-    ProtoType.get("squareup.protos.person.Person").nestedType("");
-    fail("ProtoType should throw IllegalArgumentException when empty string is passed as nested type");
-  }
-
-  @Test(expected = IllegalArgumentException.class) public void illegalSymbolsNestedType() throws Exception {
-    ProtoType.get("squareup.protos.person.Person").nestedType("Nested.Type");
-    fail("ProtoType should throw IllegalArgumentException when string with illegal symbols is passed as nested type");
-  }
-
 
   @Test public void primitivesCannotNest() throws Exception {
     try {
