--- conflicted
+++ resolved
@@ -250,17 +250,10 @@
       stringOption, "str", boolOption, "true", intOption, "32"));
   }
 
-<<<<<<< HEAD
-  // assertion fails due to incorrect message option processing during parsing
-  @Ignore
-=======
->>>>>>> 8db80bab
   @Test public void structuredMessageOptions() throws Exception {
     Schema schema = new SchemaBuilder()
       .add("foo.proto", ""
         + "import \"google/protobuf/descriptor.proto\";\n"
-<<<<<<< HEAD
-=======
         + "extend google.protobuf.MessageOptions {\n"
         + "  repeated int32 list_option = 5000;\n"
         + "  optional Foo map_option = 6000;\n"
@@ -269,7 +262,6 @@
         + "  optional string key1 = 1;\n"
         + "  optional string key2 = 2;\n"
         + "}\n"
->>>>>>> 8db80bab
         + "message Message {\n"
         + "  option list_option = [1, 2, 3];\n"
         + "  option map_option = {"
@@ -279,16 +271,6 @@
         + "}\n")
       .build();
 
-<<<<<<< HEAD
-    MessageType message = (MessageType) schema.getType("Message");
-    ProtoMember listOption = ProtoMember.get(Options.MESSAGE_OPTIONS, "list_option");
-    ProtoMember mapOption = ProtoMember.get(Options.MESSAGE_OPTIONS, "map_option");
-
-    assertThat(message.options().map()).isEqualTo(ImmutableMap.of(
-      listOption, ImmutableList.of("1", "2", "3")));
-    assertThat(message.options().map()).isEqualTo(ImmutableMap.of(
-      mapOption, ImmutableMap.of("key1", "value1", "key1", "value1")));
-=======
     ProtoMember listOption = ProtoMember.get(Options.MESSAGE_OPTIONS, "list_option");
     ProtoMember mapOption = ProtoMember.get(Options.MESSAGE_OPTIONS, "map_option");
     MessageType message = (MessageType) schema.getType("Message");
@@ -299,7 +281,6 @@
     assertThat(message.options().map()).isEqualTo(ImmutableMap.of(
       listOption, ImmutableList.of("1", "2", "3"),
       mapOption, ImmutableMap.of(key1, "value1", key2, "value2")));
->>>>>>> 8db80bab
   }
 
   private Set<String> set(String... elements) {
