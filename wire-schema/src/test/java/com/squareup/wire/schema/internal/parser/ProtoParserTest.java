/*
 * Copyright (C) 2013 Square, Inc.
 *
 * Licensed under the Apache License, Version 2.0 (the "License");
 * you may not use this file except in compliance with the License.
 * You may obtain a copy of the License at
 *
 * http://www.apache.org/licenses/LICENSE-2.0
 *
 * Unless required by applicable law or agreed to in writing, software
 * distributed under the License is distributed on an "AS IS" BASIS,
 * WITHOUT WARRANTIES OR CONDITIONS OF ANY KIND, either express or implied.
 * See the License for the specific language governing permissions and
 * limitations under the License.
 */
package com.squareup.wire.schema.internal.parser;

import com.google.common.collect.ImmutableList;
import com.google.common.collect.ImmutableMap;
import com.squareup.wire.schema.Location;
import com.squareup.wire.schema.ProtoFile;
import com.squareup.wire.schema.internal.Util;
import com.squareup.wire.schema.internal.parser.OptionElement.Kind;
import org.junit.Ignore;
import org.junit.Test;

import java.util.Arrays;
import java.util.LinkedHashMap;
import java.util.List;
import java.util.Map;

import static com.squareup.wire.schema.Field.Label.OPTIONAL;
import static com.squareup.wire.schema.Field.Label.REPEATED;
import static com.squareup.wire.schema.Field.Label.REQUIRED;
import static org.assertj.core.api.Assertions.assertThat;
import static org.junit.Assert.fail;

public final class ProtoParserTest {
  Location location = Location.get("file.proto");

  @Test public void typeParsing() throws Exception {
    String proto = ""
        + "message Types {\n"
        + "  required any f1 = 1;\n"
        + "  required bool f2 = 2;\n"
        + "  required bytes f3 = 3;\n"
        + "  required double f4 = 4;\n"
        + "  required float f5 = 5;\n"
        + "  required fixed32 f6 = 6;\n"
        + "  required fixed64 f7 = 7;\n"
        + "  required int32 f8 = 8;\n"
        + "  required int64 f9 = 9;\n"
        + "  required sfixed32 f10 = 10;\n"
        + "  required sfixed64 f11 = 11;\n"
        + "  required sint32 f12 = 12;\n"
        + "  required sint64 f13 = 13;\n"
        + "  required string f14 = 14;\n"
        + "  required uint32 f15 = 15;\n"
        + "  required uint64 f16 = 16;\n"
        + "  required map<string, bool> f17 = 17;\n"
        + "  required map<arbitrary, nested.nested> f18 = 18;\n"
        + "  required arbitrary f19 = 19;\n"
        + "  required nested.nested f20 = 20;\n"
        + "}\n";
    ProtoFileElement expected = ProtoFileElement.builder(location)
        .types(ImmutableList.<TypeElement>of(
            MessageElement.builder(location.at(1, 1))
                .name("Types")
                .fields(ImmutableList.of(
                    FieldElement.builder(location.at(2, 3))
                        .label(REQUIRED)
                        .type("any")
                        .name("f1")
                        .tag(1)
                        .build(),
                    FieldElement.builder(location.at(3, 3))
                        .label(REQUIRED)
                        .type("bool")
                        .name("f2")
                        .tag(2)
                        .build(),
                    FieldElement.builder(location.at(4, 3))
                        .label(REQUIRED)
                        .type("bytes")
                        .name("f3")
                        .tag(3)
                        .build(),
                    FieldElement.builder(location.at(5, 3))
                        .label(REQUIRED)
                        .type("double")
                        .name("f4")
                        .tag(4)
                        .build(),
                    FieldElement.builder(location.at(6, 3))
                        .label(REQUIRED)
                        .type("float")
                        .name("f5")
                        .tag(5)
                        .build(),
                    FieldElement.builder(location.at(7, 3))
                        .label(REQUIRED)
                        .type("fixed32")
                        .name("f6")
                        .tag(6)
                        .build(),
                    FieldElement.builder(location.at(8, 3))
                        .label(REQUIRED)
                        .type("fixed64")
                        .name("f7")
                        .tag(7)
                        .build(),
                    FieldElement.builder(location.at(9, 3))
                        .label(REQUIRED)
                        .type("int32")
                        .name("f8")
                        .tag(8)
                        .build(),
                    FieldElement.builder(location.at(10, 3))
                        .label(REQUIRED)
                        .type("int64")
                        .name("f9")
                        .tag(9)
                        .build(),
                    FieldElement.builder(location.at(11, 3))
                        .label(REQUIRED)
                        .type("sfixed32")
                        .name("f10")
                        .tag(10)
                        .build(),
                    FieldElement.builder(location.at(12, 3))
                        .label(REQUIRED)
                        .type("sfixed64")
                        .name("f11")
                        .tag(11)
                        .build(),
                    FieldElement.builder(location.at(13, 3))
                        .label(REQUIRED)
                        .type("sint32")
                        .name("f12")
                        .tag(12)
                        .build(),
                    FieldElement.builder(location.at(14, 3))
                        .label(REQUIRED)
                        .type("sint64")
                        .name("f13")
                        .tag(13)
                        .build(),
                    FieldElement.builder(location.at(15, 3))
                        .label(REQUIRED)
                        .type("string")
                        .name("f14")
                        .tag(14)
                        .build(),
                    FieldElement.builder(location.at(16, 3))
                        .label(REQUIRED)
                        .type("uint32")
                        .name("f15")
                        .tag(15)
                        .build(),
                    FieldElement.builder(location.at(17, 3))
                        .label(REQUIRED)
                        .type("uint64")
                        .name("f16")
                        .tag(16)
                        .build(),
                    FieldElement.builder(location.at(18, 3))
                        .label(REQUIRED)
                        .type("map<string, bool>")
                        .name("f17")
                        .tag(17)
                        .build(),
                    FieldElement.builder(location.at(19, 3))
                        .label(REQUIRED)
                        .type("map<arbitrary, nested.nested>")
                        .name("f18")
                        .tag(18)
                        .build(),
                    FieldElement.builder(location.at(20, 3))
                        .label(REQUIRED)
                        .type("arbitrary")
                        .name("f19")
                        .tag(19)
                        .build(),
                    FieldElement.builder(location.at(21, 3))
                        .label(REQUIRED)
                        .type("nested.nested")
                        .name("f20")
                        .tag(20)
                        .build()))
                .build()))
        .build();
    assertThat(ProtoParser.parse(location, proto)).isEqualTo(expected);
  }

  /** It looks like an option, but 'default' is special. It's missing from descriptor.proto! */
  @Test public void defaultFieldOptionIsSpecial() throws Exception {
    String proto = ""
        + "message Message {\n"
        + "  required string a = 1 [default = \"b\", faulted = \"c\"];\n"
        + "}\n";
    ProtoFileElement expected = ProtoFileElement.builder(location)
        .types(ImmutableList.<TypeElement>of(
            MessageElement.builder(location.at(1, 1))
                .name("Message")
                .fields(ImmutableList.of(
                    FieldElement.builder(location.at(2, 3))
                        .label(REQUIRED)
                        .type("string")
                        .name("a")
                        .defaultValue("b")
                        .options(ImmutableList.of(
                            OptionElement.create("faulted", Kind.STRING, "c")))
                        .tag(1)
                        .build()))
                .build()))
        .build();
    assertThat(ProtoParser.parse(location, proto)).isEqualTo(expected);
  }

  @Test public void lastLineComment() throws Exception {
    String proto = ""
      + "message Test {}\n"
      + "// ";

    ProtoParser.parse(location, proto);
  }

  @Test public void lastLineEmptyComment() throws Exception {
    String proto = ""
      + "message Test {}\n"
      + "//";

    ProtoParser.parse(location, proto);
  }

<<<<<<< HEAD
  @Test(expected = IllegalStateException.class) public void lastLineIncompleteComment() throws Exception {
=======
  @Test public void lastLineIncompleteComment() throws Exception {
    // given
>>>>>>> 8db80bab
    String proto = ""
      + "message Test {}\n"
      + "/";

<<<<<<< HEAD
    ProtoParser.parse(location, proto);
    fail("ProtoParser should throw IllegalStateException when last line comment has incomplete declaration");
  }

  @Test(expected = IllegalStateException.class) public void lastLineUnclosedComment1() throws Exception {
=======
    try {
      // when
      ProtoParser.parse(location, proto);

      // then
      fail("ProtoParser should throw IllegalStateException when last line comment has incomplete declaration");
    }
    catch (IllegalStateException expected) {
      assertThat(expected).hasMessage("Syntax error in file.proto at 2:2: unexpected '/'");
    }
  }

  @Test public void lastLineUnclosedComment1() throws Exception {
    // given
>>>>>>> 8db80bab
    String protoSlashAsterisk = ""
      + "message Test {}\n"
      + "/*";

<<<<<<< HEAD
    ProtoParser.parse(location, protoSlashAsterisk);
    fail("ProtoParser should throw IllegalStateException when last line comment declaration is not closed properly");
  }

  @Test(expected = IllegalStateException.class) public void lastLineUnclosedComment2() throws Exception {
=======
    try {
      // when
      ProtoParser.parse(location, protoSlashAsterisk);

      // then
      fail("ProtoParser should throw IllegalStateException when last line comment declaration is not closed properly");
    }
    catch (IllegalStateException expected) {
      assertThat(expected).hasMessage("Syntax error in file.proto at 2:3: unterminated comment");
    }
  }

  @Test public void lastLineUnclosedComment2() throws Exception {
    // given
>>>>>>> 8db80bab
    String protoSlashAsteriskAsterisk = ""
      + "message Test {}\n"
      + "/**";

<<<<<<< HEAD
    ProtoParser.parse(location, protoSlashAsteriskAsterisk);
    fail("ProtoParser should throw IllegalStateException when last line comment declaration is not closed properly");
  }

  @Test(expected = IllegalStateException.class) public void lastLineUnclosedComment3() throws Exception {
=======
    try {
      // when
      ProtoParser.parse(location, protoSlashAsteriskAsterisk);

      // then
      fail("ProtoParser should throw IllegalStateException when last line comment declaration is not closed properly");
    }
    catch (IllegalStateException expected) {
      assertThat(expected).hasMessage("Syntax error in file.proto at 2:3: unterminated comment");
    }
  }

  @Test public void lastLineUnclosedComment3() throws Exception {
    // given
>>>>>>> 8db80bab
    String protoSlashAsteriskSpace = ""
      + "message Test {}\n"
      + "/* ";

<<<<<<< HEAD
    ProtoParser.parse(location, protoSlashAsteriskSpace);
    fail("ProtoParser should throw IllegalStateException when last line comment declaration is not closed properly");
=======
    try {
      // when
      ProtoParser.parse(location, protoSlashAsteriskSpace);

      // then
      fail("ProtoParser should throw IllegalStateException when last line comment declaration is not closed properly");
    }
    catch (IllegalStateException expected) {
      assertThat(expected).hasMessage("Syntax error in file.proto at 2:3: unterminated comment");
    }
>>>>>>> 8db80bab
  }

  @Test public void singleLineComment() throws Exception {
    String proto = ""
        + "// Test all the things!\n"
        + "message Test {}";
    ProtoFileElement parsed = ProtoParser.parse(location, proto);
    TypeElement type = parsed.types().get(0);
    assertThat(type.documentation()).isEqualTo("Test all the things!");
  }

  @Test public void multipleSingleLineComments() throws Exception {
    String proto = ""
        + "//\n"
        + "// Test all\n"
        + "// the things!\n"
        + "message Test {}";
    String expected = ""
        + "\n"
        + "Test all\n"
        + "the things!";
    ProtoFileElement parsed = ProtoParser.parse(location, proto);
    TypeElement type = parsed.types().get(0);
    assertThat(type.documentation()).isEqualTo(expected);
  }

  @Test public void singleLineJavadocComment() throws Exception {
    String proto = ""
        + "/** Test */\n"
        + "message Test {}";
    ProtoFileElement parsed = ProtoParser.parse(location, proto);
    TypeElement type = parsed.types().get(0);
    assertThat(type.documentation()).isEqualTo("Test");
  }

  @Test public void multilineJavadocComment() throws Exception {
    String proto = ""
        + "/**\n"
        + " * Test\n"
        + " *\n"
        + " * Foo\n"
        + " */\n"
        + "message Test {}";
    String expected = ""
        + "Test\n"
        + "\n"
        + "Foo";
    ProtoFileElement parsed = ProtoParser.parse(location, proto);
    TypeElement type = parsed.types().get(0);
    assertThat(type.documentation()).isEqualTo(expected);
  }

  @Test public void multipleSingleLineCommentsWithLeadingWhitespace() throws Exception {
    String proto = ""
        + "// Test\n"
        + "//   All\n"
        + "//     The\n"
        + "//       Things!\n"
        + "message Test {}";
    String expected = ""
        + "Test\n"
        + "  All\n"
        + "    The\n"
        + "      Things!";
    ProtoFileElement parsed = ProtoParser.parse(location, proto);
    TypeElement type = parsed.types().get(0);
    assertThat(type.documentation()).isEqualTo(expected);
  }

  @Test public void multilineJavadocCommentWithLeadingWhitespace() throws Exception {
    String proto = ""
        + "/**\n"
        + " * Test\n"
        + " *   All\n"
        + " *     The\n"
        + " *       Things!\n"
        + " */\n"
        + "message Test {}";
    String expected = ""
        + "Test\n"
        + "  All\n"
        + "    The\n"
        + "      Things!";
    ProtoFileElement parsed = ProtoParser.parse(location, proto);
    TypeElement type = parsed.types().get(0);
    assertThat(type.documentation()).isEqualTo(expected);
  }

  @Test public void multilineJavadocCommentWithoutLeadingAsterisks() throws Exception {
    // We do not honor leading whitespace when the comment lacks leading asterisks.
    String proto = ""
        + "/**\n"
        + " Test\n"
        + "   All\n"
        + "     The\n"
        + "       Things!\n"
        + " */\n"
        + "message Test {}";
    String expected = ""
        + "Test\n"
        + "All\n"
        + "The\n"
        + "Things!";
    ProtoFileElement parsed = ProtoParser.parse(location, proto);
    TypeElement type = parsed.types().get(0);
    assertThat(type.documentation()).isEqualTo(expected);
  }

  @Test public void messageFieldTrailingComment() throws Exception {
    // Trailing message field comment.
    String proto = ""
        + "message Test {\n"
        + "  optional string name = 1; \t// Test all the things!\n"
        + "}";
    ProtoFileElement parsed = ProtoParser.parse(location, proto);
    MessageElement message = (MessageElement) parsed.types().get(0);
    FieldElement field = message.fields().get(0);
    assertThat(field.documentation()).isEqualTo("Test all the things!");
  }

  @Test public void messageFieldLeadingAndTrailingCommentAreCombined() throws Exception {
    String proto = ""
        + "message Test {\n"
        + "  // Test all...\n"
        + "  optional string name = 1; // ...the things!\n"
        + "}";
    ProtoFileElement parsed = ProtoParser.parse(location, proto);
    MessageElement message = (MessageElement) parsed.types().get(0);
    FieldElement field = message.fields().get(0);
    assertThat(field.documentation()).isEqualTo("Test all...\n...the things!");
  }

  @Test public void trailingCommentNotAssignedToFollowingField() throws Exception {
    String proto = ""
        + "message Test {\n"
        + "  optional string first_name = 1; // Testing!\n"
        + "  optional string last_name = 2;\n"
        + "}";
    ProtoFileElement parsed = ProtoParser.parse(location, proto);
    MessageElement message = (MessageElement) parsed.types().get(0);
    FieldElement field1 = message.fields().get(0);
    assertThat(field1.documentation()).isEqualTo("Testing!");
    FieldElement field2 = message.fields().get(1);
    assertThat(field2.documentation()).isEqualTo("");
  }

  @Test public void enumValueTrailingComment() throws Exception {
    String proto = ""
        + "enum Test {\n"
        + "  FOO = 1; // Test all the things! \t \t\t  \n"
        + "}";
    ProtoFileElement parsed = ProtoParser.parse(location, proto);
    EnumElement enumElement = (EnumElement) parsed.types().get(0);
    EnumConstantElement value = enumElement.constants().get(0);
    assertThat(value.documentation()).isEqualTo("Test all the things!");
  }

  @Test public void trailingMultilineComment() throws Exception {
    String proto = ""
        + "enum Test {\n"
        + "  FOO = 1; /* Test all the things!  */  \n"
        + "  BAR = 2;/*Test all the things!*/\n"
        + "  BAZ = 3;/*Test all the things!**/\n"
        + "}";
    ProtoFileElement parsed = ProtoParser.parse(location, proto);
    EnumElement enumElement = (EnumElement) parsed.types().get(0);
    EnumConstantElement foo = enumElement.constants().get(0);
    assertThat(foo.documentation()).isEqualTo("Test all the things!");
    EnumConstantElement bar = enumElement.constants().get(1);
    assertThat(bar.documentation()).isEqualTo("Test all the things!");
    EnumConstantElement baz = enumElement.constants().get(2);
    assertThat(baz.documentation()).isEqualTo("Test all the things!*");
  }

  @Test public void trailingUnclosedMultilineCommentThrows() throws Exception {
    String proto = ""
        + "enum Test {\n"
        + "  FOO = 1; /* Test all the things!   \n"
        + "}";
    try {
      ProtoParser.parse(location, proto);
    } catch (IllegalStateException e) {
      assertThat(e).hasMessage(
          "Syntax error in file.proto at 2:38: trailing comment must be closed on the same line");
    }
  }

  @Test public void trailingMultilineCommentMustBeLastOnLineThrows() throws Exception {
    String proto = ""
        + "enum Test {\n"
        + "  FOO = 1; /* Test all the things! */\t BAR = 2;\n"
        + "}";
    try {
      ProtoParser.parse(location, proto);
    } catch (IllegalStateException e) {
      assertThat(e).hasMessage(
          "Syntax error in file.proto at 2:41: no syntax may follow trailing comment");
    }
  }

  @Test public void invalidTrailingComment() throws Exception {
    String proto = ""
        + "enum Test {\n"
        + "  FOO = 1; /\n"
        + "}";
    try {
      ProtoParser.parse(location, proto);
    } catch (IllegalStateException e) {
      assertThat(e).hasMessage(
          "Syntax error in file.proto at 2:12: expected '//' or '/*'");
    }
  }

  @Test public void enumValueLeadingAndTrailingCommentsAreCombined() throws Exception {
    String proto = ""
        + "enum Test {\n"
        + "  // Test all...\n"
        + "  FOO = 1; // ...the things!\n"
        + "}";
    ProtoFileElement parsed = ProtoParser.parse(location, proto);
    EnumElement enumElement = (EnumElement) parsed.types().get(0);
    EnumConstantElement value = enumElement.constants().get(0);
    assertThat(value.documentation()).isEqualTo("Test all...\n...the things!");
  }

  @Test public void trailingCommentNotCombinedWhenEmpty() throws Exception {
    String proto = ""
        + "enum Test {\n"
        + "  // Test all...\n"
        + "  FOO = 1; //      \n"
        + "}";
    ProtoFileElement parsed = ProtoParser.parse(location, proto);
    EnumElement enumElement = (EnumElement) parsed.types().get(0);
    EnumConstantElement value = enumElement.constants().get(0);
    assertThat(value.documentation()).isEqualTo("Test all...");
  }

  @Test public void syntaxNotRequired() throws Exception {
    String proto = "message Foo {}";
    ProtoFileElement parsed = ProtoParser.parse(location, proto);
    assertThat(parsed.syntax()).isNull();
  }

  @Test public void syntaxSpecified() throws Exception {
    String proto = ""
        + "syntax = \"proto3\";\n"
        + "message Foo {}";
    ProtoFileElement expected = ProtoFileElement.builder(location)
        .syntax(ProtoFile.Syntax.PROTO_3)
        .types(ImmutableList.<TypeElement>of(
            MessageElement.builder(location.at(2, 1))
                .name("Foo")
                .build()))
        .build();
    assertThat(ProtoParser.parse(location, proto)).isEqualTo(expected);
  }

  @Test public void invalidSyntaxValueThrows() throws Exception {
    String proto = ""
        + "syntax = \"proto4\";\n"
        + "message Foo {}";
    try {
      ProtoParser.parse(location, proto);
    } catch (IllegalStateException e) {
      assertThat(e).hasMessage("Syntax error in file.proto at 1:1: unexpected syntax: proto4");
    }
  }

  @Test public void syntaxInWrongContextThrows() throws Exception {
    String proto = ""
        + "message Foo {\n"
        + "  syntax = \"proto2\";\n"
        + "}";
    try {
      ProtoParser.parse(location, proto);
    } catch (IllegalStateException e) {
      assertThat(e).hasMessage("Syntax error in file.proto at 2:3: 'syntax' in MESSAGE");
    }
  }

  // should be IllegalStateException
<<<<<<< HEAD
  @Test(expected = AssertionError.class) public void syntaxValueWithoutQuotes() throws Exception {
=======
  @Test public void syntaxValueWithoutQuotes() throws Exception {
    // given
>>>>>>> 8db80bab
    String proto = ""
      + "syntax = proto2\n"
      + "message Foo {}";

<<<<<<< HEAD
    ProtoParser.parse(location, proto);
    fail("ProtoParser should throw AssertionError when syntax value without quotes");
  }

  @Test(expected = IllegalStateException.class) public void syntaxWithoutSemicolon() throws Exception {
=======
    try {
      // when
      ProtoParser.parse(location, proto);

      // then
      fail("ProtoParser should throw AssertionError when syntax value without quotes");
    }
    catch (AssertionError e) {
      assertThat(e.getMessage()).isNull();
    }
  }

  @Test public void syntaxWithoutSemicolon() throws Exception {
    // given
>>>>>>> 8db80bab
    String proto = ""
      + "syntax = \"proto2\"\n"
      + "message Foo {}";

<<<<<<< HEAD
    ProtoParser.parse(location, proto);
    fail("ProtoParser should throw IllegalStateException when syntax is declared without semicolon at the end");
=======
    try {
      // when
      ProtoParser.parse(location, proto);

      // then
      fail("ProtoParser should throw IllegalStateException when syntax is declared without semicolon at the end");
    }
    catch (IllegalStateException e) {
      assertThat(e).hasMessage("Syntax error in file.proto at 2:2: expected ';'");
    }
>>>>>>> 8db80bab
  }

  @Test public void syntaxNotFirstDeclarationThrows() throws Exception {
    String proto = ""
        + "message Foo {}\n"
        + "syntax = \"proto3\";\n";
    try {
      ProtoParser.parse(location, proto);
      fail();
    } catch (IllegalStateException expected) {
      assertThat(expected).hasMessage("Syntax error in file.proto at 2:1: "
          + "'syntax' element must be the first declaration in a file");
    }
  }

  @Test public void syntaxMayFollowCommentsAndEmptyLines() throws Exception {
    String proto = ""
        + "/* comment 1 */\n"
        + "// comment 2\n"
        + "\n"
        + "syntax = \"proto3\";\n"
        + "message Foo {}";
    ProtoFileElement expected = ProtoFileElement.builder(location)
        .syntax(ProtoFile.Syntax.PROTO_3)
        .types(ImmutableList.<TypeElement>of(
            MessageElement.builder(location.at(5, 1))
                .name("Foo")
                .build()))
        .build();
    assertThat(ProtoParser.parse(location, proto)).isEqualTo(expected);
  }

  @Test public void proto3MessageFieldsDoNotRequireLabels() throws Exception {
    String proto = ""
        + "syntax = \"proto3\";\n"
        + "message Message {\n"
        + "  string a = 1;\n"
        + "  int32 b = 2;\n"
        + "}";
    ProtoFileElement expected = ProtoFileElement.builder(location)
        .syntax(ProtoFile.Syntax.PROTO_3)
        .types(ImmutableList.<TypeElement>of(
            MessageElement.builder(location.at(2, 1))
                .name("Message")
                .fields(ImmutableList.of(
                    FieldElement.builder(location.at(3, 3))
                        .type("string")
                        .name("a")
                        .tag(1)
                        .build(),
                    FieldElement.builder(location.at(4, 3))
                        .type("int32")
                        .name("b")
                        .tag(2)
                        .build()))
                .build()))
        .build();
    assertThat(ProtoParser.parse(location, proto)).isEqualTo(expected);
  }

  @Test public void proto3ExtensionFieldsDoNotRequireLabels() throws Exception {
    String proto = ""
        + "syntax = \"proto3\";\n"
        + "message Message {\n"
        + "}\n"
        + "extend Message {\n"
        + "  string a = 1;\n"
        + "  int32 b = 2;\n"
        + "}";
    ProtoFileElement expected = ProtoFileElement.builder(location)
        .syntax(ProtoFile.Syntax.PROTO_3)
        .types(ImmutableList.<TypeElement>of(
            MessageElement.builder(location.at(2, 1))
                .name("Message")
                .build()))
        .extendDeclarations(ImmutableList.of(
            ExtendElement.builder(location.at(4, 1))
                .name("Message")
                .fields(ImmutableList.of(
                    FieldElement.builder(location.at(5, 3))
                        .type("string")
                        .name("a")
                        .tag(1)
                        .build(),
                    FieldElement.builder(location.at(6, 3))
                        .type("int32")
                        .name("b")
                        .tag(2)
                        .build()))
                .build()))
        .build();
    assertThat(ProtoParser.parse(location, proto)).isEqualTo(expected);
  }

  @Test public void proto3MessageFieldsForbidOptional() throws Exception {
    String proto = ""
        + "syntax = \"proto3\";\n"
        + "message Message {\n"
        + "  optional string a = 1;\n"
        + "}";
    try {
      ProtoParser.parse(location, proto);
      fail();
    } catch (IllegalStateException expected) {
      assertThat(expected).hasMessage("Syntax error in file.proto at 3:3: "
          + "'optional' label forbidden in proto3 field declarations");
    }
  }

  @Test public void proto3MessageFieldsForbidRequired() throws Exception {
    String proto = ""
        + "syntax = \"proto3\";\n"
        + "message Message {\n"
        + "  required string a = 1;\n"
        + "}";
    try {
      ProtoParser.parse(location, proto);
      fail();
    } catch (IllegalStateException expected) {
      assertThat(expected).hasMessage("Syntax error in file.proto at 3:3: "
          + "'required' label forbidden in proto3 field declarations");
    }
  }

  @Test public void proto3ExtensionFieldsForbidsOptional() throws Exception {
    String proto = ""
        + "syntax = \"proto3\";\n"
        + "message Message {\n"
        + "}\n"
        + "extend Message {\n"
        + "  optional string a = 1;\n"
        + "}";
    try {
      ProtoParser.parse(location, proto);
      fail();
    } catch (IllegalStateException expected) {
      assertThat(expected).hasMessage("Syntax error in file.proto at 5:3: "
          + "'optional' label forbidden in proto3 field declarations");
    }
  }

  @Test public void proto3ExtensionFieldsForbidsRequired() throws Exception {
    String proto = ""
        + "syntax = \"proto3\";\n"
        + "message Message {\n"
        + "}\n"
        + "extend Message {\n"
        + "  required string a = 1;\n"
        + "}";
    try {
      ProtoParser.parse(location, proto);
      fail();
    } catch (IllegalStateException expected) {
      assertThat(expected).hasMessage("Syntax error in file.proto at 5:3: "
          + "'required' label forbidden in proto3 field declarations");
    }
  }

  @Test public void proto3MessageFieldsPermitRepeated() throws Exception {
    String proto = ""
        + "syntax = \"proto3\";\n"
        + "message Message {\n"
        + "  repeated string a = 1;\n"
        + "}";
    ProtoFileElement expected = ProtoFileElement.builder(location)
        .syntax(ProtoFile.Syntax.PROTO_3)
        .types(ImmutableList.<TypeElement>of(
            MessageElement.builder(location.at(2, 1))
                .name("Message")
                .fields(ImmutableList.of(
                    FieldElement.builder(location.at(3, 3))
                        .label(REPEATED)
                        .type("string")
                        .name("a")
                        .tag(1)
                        .build()))
                .build()))
        .build();
    assertThat(ProtoParser.parse(location, proto)).isEqualTo(expected);
  }

  @Test public void proto3ExtensionFieldsPermitRepeated() throws Exception {
    String proto = ""
        + "syntax = \"proto3\";\n"
        + "message Message {\n"
        + "}\n"
        + "extend Message {\n"
        + "  repeated string a = 1;\n"
        + "}";
    ProtoFileElement expected = ProtoFileElement.builder(location)
        .syntax(ProtoFile.Syntax.PROTO_3)
        .types(ImmutableList.<TypeElement>of(
            MessageElement.builder(location.at(2, 1))
                .name("Message")
                .build()))
        .extendDeclarations(ImmutableList.of(
            ExtendElement.builder(location.at(4, 1))
                .name("Message")
                .fields(ImmutableList.of(
                    FieldElement.builder(location.at(5, 3))
                        .label(REPEATED)
                        .type("string")
                        .name("a")
                        .tag(1)
                        .build()))
                .build()))
        .build();
    assertThat(ProtoParser.parse(location, proto)).isEqualTo(expected);
  }

  @Test public void parseMessageAndFields() throws Exception {
    String proto = ""
        + "message SearchRequest {\n"
        + "  required string query = 1;\n"
        + "  optional int32 page_number = 2;\n"
        + "  optional int32 result_per_page = 3;\n"
        + "}";
    ProtoFileElement expected = ProtoFileElement.builder(location)
        .types(ImmutableList.<TypeElement>of(
            MessageElement.builder(location.at(1, 1))
                .name("SearchRequest")
                .fields(ImmutableList.of(
                    FieldElement.builder(location.at(2, 3))
                        .label(REQUIRED)
                        .type("string")
                        .name("query")
                        .tag(1)
                        .build(),
                    FieldElement.builder(location.at(3, 3))
                        .label(OPTIONAL)
                        .type("int32")
                        .name("page_number")
                        .tag(2)
                        .build(),
                    FieldElement.builder(location.at(4, 3))
                        .label(OPTIONAL)
                        .type("int32")
                        .name("result_per_page")
                        .tag(3)
                        .build()))
                .build()))
        .build();
    assertThat(ProtoParser.parse(location, proto)).isEqualTo(expected);
  }

  @Test public void parseMessageAndOneOf() throws Exception {
    String proto = ""
        + "message SearchRequest {\n"
        + "  required string query = 1;\n"
        + "  oneof page_info {\n"
        + "    int32 page_number = 2;\n"
        + "    int32 result_per_page = 3;\n"
        + "  }\n"
        + "}";
    ProtoFileElement expected = ProtoFileElement.builder(location)
        .types(ImmutableList.<TypeElement>of(
            MessageElement.builder(location.at(1, 1))
                .name("SearchRequest")
                .fields(ImmutableList.of(
                    FieldElement.builder(location.at(2, 3))
                        .label(REQUIRED)
                        .type("string")
                        .name("query")
                        .tag(1)
                        .build()))
                .oneOfs(ImmutableList.of(
                    OneOfElement.builder()
                        .name("page_info")
                        .fields(ImmutableList.of(FieldElement.builder(location.at(4, 5))
                                .type("int32")
                                .name("page_number")
                                .tag(2)
                                .build(),
                            FieldElement.builder(location.at(5, 5))
                                .type("int32")
                                .name("result_per_page")
                                .tag(3)
                                .build()))
                        .build()))
                .build()))
        .build();
    assertThat(ProtoParser.parse(location, proto)).isEqualTo(expected);
  }

  @Test public void parseEnum() throws Exception {
    String proto = ""
        + "/**\n"
        + " * What's on my waffles.\n"
        + " * Also works on pancakes.\n"
        + " */\n"
        + "enum Topping {\n"
        + "  FRUIT = 1;\n"
        + "  /** Yummy, yummy cream. */\n"
        + "  CREAM = 2;\n"
        + "\n"
        + "  // Quebec Maple syrup\n"
        + "  SYRUP = 3;\n"
        + "}\n";
    ProtoFileElement expected = ProtoFileElement.builder(location)
        .types(ImmutableList.<TypeElement>of(
            EnumElement.builder(location.at(5, 1))
                .name("Topping")
                .documentation("What's on my waffles.\nAlso works on pancakes.")
                .constants(ImmutableList.of(
                    EnumConstantElement.builder(location.at(6, 3))
                        .name("FRUIT")
                        .tag(1)
                        .build(),
                    EnumConstantElement.builder(location.at(8, 3))
                        .name("CREAM")
                        .tag(2)
                        .documentation("Yummy, yummy cream.")
                        .build(),
                    EnumConstantElement.builder(location.at(11, 3))
                        .name("SYRUP")
                        .tag(3)
                        .documentation("Quebec Maple syrup")
                        .build()))
                .build()))
        .build();
    assertThat(ProtoParser.parse(location, proto)).isEqualTo(expected);
  }

  @Test public void parseEnumWithOptions() throws Exception {
    String proto = ""
        + "/**\n"
        + " * What's on my waffles.\n"
        + " * Also works on pancakes.\n"
        + " */\n"
        + "enum Topping {\n"
        + "  option (max_choices) = 2;\n"
        + "\n"
        + "  FRUIT = 1 [(healthy) = true];\n"
        + "  /** Yummy, yummy cream. */\n"
        + "  CREAM = 2;\n"
        + "\n"
        + "  // Quebec Maple syrup\n"
        + "  SYRUP = 3;\n"
        + "}\n";
    ProtoFileElement expected = ProtoFileElement.builder(location)
        .types(ImmutableList.<TypeElement>of(
            EnumElement.builder(location.at(5, 1))
                .name("Topping")
                .documentation("What's on my waffles.\nAlso works on pancakes.")
                .options(
                    ImmutableList.of(OptionElement.create("max_choices", Kind.NUMBER, "2", true)))
                .constants(ImmutableList.of(
                    EnumConstantElement.builder(location.at(8, 3))
                        .name("FRUIT")
                        .tag(1)
                        .options(ImmutableList.of(
                            OptionElement.create("healthy", Kind.BOOLEAN, "true", true)))
                        .build(),
                    EnumConstantElement.builder(location.at(10, 3))
                        .name("CREAM")
                        .tag(2)
                        .documentation("Yummy, yummy cream.")
                        .build(),
                    EnumConstantElement.builder(location.at(13, 3))
                        .name("SYRUP")
                        .tag(3)
                        .documentation("Quebec Maple syrup")
                        .build()))
                .build()))
        .build();
    assertThat(ProtoParser.parse(location, proto)).isEqualTo(expected);
  }

  @Test public void packageDeclaration() throws Exception {
    String proto = ""
        + "package google.protobuf;\n"
        + "option java_package = \"com.google.protobuf\";\n"
        + "\n"
        + "// The protocol compiler can output a FileDescriptorSet containing the .proto\n"
        + "// files it parses.\n"
        + "message FileDescriptorSet {\n"
        + "}\n";
    ProtoFileElement expected = ProtoFileElement.builder(location)
        .packageName("google.protobuf")
        .types(ImmutableList.<TypeElement>of(
            MessageElement.builder(location.at(6, 1))
                .name("FileDescriptorSet")
                .documentation("The protocol compiler can output a FileDescriptorSet containing "
                    + "the .proto\nfiles it parses.")
                .build()))
        .options(ImmutableList.of(
            OptionElement.create("java_package", Kind.STRING, "com.google.protobuf")))
        .build();
    assertThat(ProtoParser.parse(location, proto)).isEqualTo(expected);
  }

  @Test public void nestingInMessage() throws Exception {
    String proto = ""
        + "message FieldOptions {\n"
        + "  optional CType ctype = 1 [old_default = STRING, deprecated=true];\n"
        + "  enum CType {\n"
        + "    STRING = 0[(opt_a) = 1, (opt_b) = 2];\n"
        + "  };\n"
        + "  // Clients can define custom options in extensions of this message. See above.\n"
        + "  extensions 500;\n"
        + "  extensions 1000 to max;\n"
        + "}\n";
    TypeElement enumElement = EnumElement.builder(location.at(3, 3))
        .name("CType")
        .constants(ImmutableList.of(EnumConstantElement.builder(location.at(4, 5))
            .name("STRING")
            .tag(0)
            .options(ImmutableList.of(
                OptionElement.create("opt_a", Kind.NUMBER, "1", true),
                OptionElement.create("opt_b", Kind.NUMBER, "2", true)))
            .build()))
        .build();
    FieldElement field = FieldElement.builder(location.at(2, 3))
        .label(OPTIONAL)
        .type("CType")
        .name("ctype")
        .tag(1)
        .options(ImmutableList.of(
            OptionElement.create("old_default", Kind.ENUM, "STRING"),
            OptionElement.create("deprecated", Kind.BOOLEAN, "true")))
        .build();
    assertThat(field.options()).containsOnly( //
        OptionElement.create("old_default", Kind.ENUM, "STRING"), //
        OptionElement.create("deprecated", Kind.BOOLEAN, "true"));

    TypeElement messageElement = MessageElement.builder(location.at(1, 1))
        .name("FieldOptions")
        .fields(ImmutableList.of(field))
        .nestedTypes(ImmutableList.of(enumElement))
        .extensions(ImmutableList.of(
            ExtensionsElement.create(location.at(7, 3), 500, 500,
                "Clients can define custom options in extensions of this message. See above."),
            ExtensionsElement.create(location.at(8, 3), 1000, Util.MAX_TAG_VALUE, "")))
        .build();
    ProtoFileElement expected = ProtoFileElement.builder(location)
        .types(ImmutableList.of(messageElement))
        .build();
    ProtoFileElement actual = ProtoParser.parse(location, proto);
    assertThat(actual).isEqualTo(expected);
  }

  @Test public void optionParentheses() throws Exception {
    String proto = ""
        + "message Chickens {\n"
        + "  optional bool koka_ko_koka_ko = 1 [old_default = true];\n"
        + "  optional bool coodle_doodle_do = 2 [(delay) = 100, old_default = false];\n"
        + "  optional bool coo_coo_ca_cha = 3 [old_default = true, (delay) = 200];\n"
        + "  optional bool cha_chee_cha = 4;\n"
        + "}\n";

    ProtoFileElement expected = ProtoFileElement.builder(location)
        .types(ImmutableList.<TypeElement>of(
            MessageElement.builder(location.at(1, 1))
                .name("Chickens")
                .fields(ImmutableList.of(
                    FieldElement.builder(location.at(2, 3))
                        .label(OPTIONAL)
                        .type("bool")
                        .name("koka_ko_koka_ko")
                        .tag(1)
                        .options(ImmutableList.of(
                            OptionElement.create("old_default", Kind.BOOLEAN, "true")))
                        .build(),
                    FieldElement.builder(location.at(3, 3))
                        .label(OPTIONAL)
                        .type("bool")
                        .name("coodle_doodle_do")
                        .tag(2)
                        .options(ImmutableList.of(
                            OptionElement.create("delay", Kind.NUMBER, "100", true),
                            OptionElement.create("old_default", Kind.BOOLEAN, "false")))
                        .build(),
                    FieldElement.builder(location.at(4, 3))
                        .label(OPTIONAL)
                        .type("bool")
                        .name("coo_coo_ca_cha")
                        .tag(3)
                        .options(ImmutableList.of(
                            OptionElement.create("old_default", Kind.BOOLEAN, "true"),
                            OptionElement.create("delay", Kind.NUMBER, "200", true)))
                        .build(),
                    FieldElement.builder(location.at(5, 3))
                        .label(OPTIONAL)
                        .type("bool")
                        .name("cha_chee_cha")
                        .tag(4)
                        .build()))
                .build()))
        .build();
    assertThat(ProtoParser.parse(location, proto)).isEqualTo(expected);
  }

  @Test public void imports() throws Exception {
    String proto = "import \"src/test/resources/unittest_import.proto\";\n";
    ProtoFileElement expected = ProtoFileElement.builder(location)
        .imports(ImmutableList.of(
            "src/test/resources/unittest_import.proto"))
        .build();
    assertThat(ProtoParser.parse(location, proto)).isEqualTo(expected);
  }

  @Test public void publicImports() throws Exception {
    String proto = "import public \"src/test/resources/unittest_import.proto\";\n";
    ProtoFileElement expected = ProtoFileElement.builder(location)
        .publicImports(ImmutableList.of("src/test/resources/unittest_import.proto"))
        .build();
    assertThat(ProtoParser.parse(location, proto)).isEqualTo(expected);
  }

  @Test public void extend() throws Exception {
    String proto = ""
        + "// Extends Foo\n"
        + "extend Foo {\n"
        + "  optional int32 bar = 126;\n"
        + "}";
    ProtoFileElement expected = ProtoFileElement.builder(location)
        .extendDeclarations(ImmutableList.of(
            ExtendElement.builder(location.at(2, 1))
                .name("Foo")
                .documentation("Extends Foo")
                .fields(ImmutableList.of(
                    FieldElement.builder(location.at(3, 3))
                        .label(OPTIONAL)
                        .type("int32")
                        .name("bar")
                        .tag(126)
                        .build()))
                .build()))
        .build();
    assertThat(ProtoParser.parse(location, proto)).isEqualTo(expected);
  }

  @Test public void extendInMessage() throws Exception {
    String proto = ""
        + "message Bar {\n"
        + "  extend Foo {\n"
        + "    optional Bar bar = 126;\n"
        + "  }\n"
        + "}";
    ProtoFileElement expected = ProtoFileElement.builder(location)
        .types(ImmutableList.<TypeElement>of(
            MessageElement.builder(location.at(1, 1)).name("Bar").build()))
        .extendDeclarations(ImmutableList.of(
            ExtendElement.builder(location.at(2, 3))
                .name("Foo")
                .fields(ImmutableList.of(
                    FieldElement.builder(location.at(3, 5))
                        .label(OPTIONAL)
                        .type("Bar")
                        .name("bar")
                        .tag(126)
                        .build()))
                .build()))
        .build();
    assertThat(ProtoParser.parse(location, proto)).isEqualTo(expected);
  }

  @Test public void extendInMessageWithPackage() throws Exception {
    String proto = ""
        + "package kit.kat;\n"
        + "\n"
        + "message Bar {\n"
        + "  extend Foo {\n"
        + "    optional Bar bar = 126;\n"
        + "  }\n"
        + "}";
    ProtoFileElement expected = ProtoFileElement.builder(location)
        .packageName("kit.kat")
        .types(ImmutableList.<TypeElement>of(
            MessageElement.builder(location.at(3, 1))
                .name("Bar")
                .build()))
        .extendDeclarations(ImmutableList.of(
            ExtendElement.builder(location.at(4, 3))
                .name("Foo")
                .fields(ImmutableList.of(
                    FieldElement.builder(location.at(5, 5))
                        .label(OPTIONAL)
                        .type("Bar")
                        .name("bar")
                        .tag(126)
                        .build()))
                .build()))
        .build();
    assertThat(ProtoParser.parse(location, proto)).isEqualTo(expected);
  }

  @Test public void fqcnExtendInMessage() throws Exception {
    String proto = ""
        + "message Bar {\n"
        + "  extend example.Foo {\n"
        + "    optional Bar bar = 126;\n"
        + "  }\n"
        + "}";
    ProtoFileElement expected = ProtoFileElement.builder(location)
        .types(ImmutableList.<TypeElement>of(
            MessageElement.builder(location.at(1, 1)).name("Bar").build()))
        .extendDeclarations(ImmutableList.of(
            ExtendElement.builder(location.at(2, 3))
                .name("example.Foo")
                .fields(ImmutableList.of(
                    FieldElement.builder(location.at(3, 5))
                        .label(OPTIONAL)
                        .type("Bar")
                        .name("bar")
                        .tag(126)
                        .build()))
                .build()))
        .build();
    assertThat(ProtoParser.parse(location, proto)).isEqualTo(expected);
  }

  @Test public void fqcnExtendInMessageWithPackage() throws Exception {
    String proto = ""
        + "package kit.kat;\n"
        + "\n"
        + "message Bar {\n"
        + "  extend example.Foo {\n"
        + "    optional Bar bar = 126;\n"
        + "  }\n"
        + "}";
    ProtoFileElement expected = ProtoFileElement.builder(location)
        .packageName("kit.kat")
        .types(ImmutableList.<TypeElement>of(MessageElement.builder(location.at(3, 1))
            .name("Bar")
            .build()))
        .extendDeclarations(ImmutableList.of(
            ExtendElement.builder(location.at(4, 3))
                .name("example.Foo")
                .fields(ImmutableList.of(
                    FieldElement.builder(location.at(5, 5))
                        .label(OPTIONAL)
                        .type("Bar")
                        .name("bar")
                        .tag(126)
                        .build()))
                .build()))
        .build();
    assertThat(ProtoParser.parse(location, proto)).isEqualTo(expected);
  }

  @Test public void defaultFieldWithParen() throws Exception {
    String proto = ""
        + "message Foo {\n"
        + "  optional string claim_token = 2 [(squareup.redacted) = true];\n"
        + "}";
    FieldElement field = FieldElement.builder(location.at(2, 3))
        .label(OPTIONAL)
        .type("string")
        .name("claim_token")
        .tag(2)
        .options(ImmutableList.of(
            OptionElement.create("squareup.redacted", Kind.BOOLEAN, "true", true)))
        .build();
    assertThat(field.options()).containsOnly(
        OptionElement.create("squareup.redacted", Kind.BOOLEAN, "true", true));

    TypeElement messageElement = MessageElement.builder(location.at(1, 1))
        .name("Foo")
        .fields(ImmutableList.of(field))
        .build();
    ProtoFileElement expected = ProtoFileElement.builder(location)
        .types(ImmutableList.of(messageElement))
        .build();
    assertThat(ProtoParser.parse(location, proto))
        .isEqualTo(expected);
  }

  // Parse \a, \b, \f, \n, \r, \t, \v, \[0-7]{1-3}, and \[xX]{0-9a-fA-F]{1,2}
  @Test public void defaultFieldWithStringEscapes() throws Exception {
    String proto = ""
        + "message Foo {\n"
        + "  optional string name = 1 [\n"
        + "    x = \"\\a\\b\\f\\n\\r\\t\\v\1f\01\001\11\011\111\\xe\\Xe\\xE\\xE\\x41\\X41\"\n"
        + "  ];\n"
        + "}";
    FieldElement field = FieldElement.builder(location.at(2, 3))
        .label(OPTIONAL)
        .type("string")
        .name("name")
        .tag(1)
        .options(ImmutableList.of(OptionElement.create("x", Kind.STRING,
            "\u0007\b\f\n\r\t\u000b\u0001f\u0001\u0001\u0009\u0009I\u000e\u000e\u000e\u000eAA")))
        .build();
    assertThat(field.options()).containsOnly(OptionElement.create("x", Kind.STRING,
        "\u0007\b\f\n\r\t\u000b\u0001f\u0001\u0001\u0009\u0009I\u000e\u000e\u000e\u000eAA"));

    TypeElement messageElement = MessageElement.builder(location.at(1, 1))
        .name("Foo")
        .fields(ImmutableList.of(field))
        .build();
    ProtoFileElement expected = ProtoFileElement.builder(location)
        .types(ImmutableList.of(messageElement))
        .build();
    assertThat(ProtoParser.parse(location, proto))
        .isEqualTo(expected);
  }

  @Test public void invalidHexStringEscape() throws Exception {
    String proto = ""
        + "message Foo {\n"
        + "  optional string name = 1 "
        + "[default = \"\\xW\"];\n"
        + "}";
    try {
      ProtoParser.parse(location, proto);
      fail();
    } catch (IllegalStateException e) {
      assertThat(e.getMessage().contains("expected a digit after \\x or \\X"));
    }
  }

  @Test public void service() throws Exception {
    String proto = ""
        + "service SearchService {\n"
        + "  option (default_timeout) = 30;\n"
        + "\n"
        + "  rpc Search (SearchRequest) returns (SearchResponse);\n"
        + "  rpc Purchase (PurchaseRequest) returns (PurchaseResponse) {\n"
        + "    option (squareup.sake.timeout) = 15; \n"
        + "    option (squareup.a.b) = {"
        + "      value: ["
        + "        FOO,"
        + "        BAR"
        + "      ]"
        + "    };\n"
        + "  }\n"
        + "}";
    ProtoFileElement expected = ProtoFileElement.builder(location)
        .services(ImmutableList.of(
            ServiceElement.builder(location.at(1, 1))
                .name("SearchService")
                .options(ImmutableList.of(
                    OptionElement.create("default_timeout", Kind.NUMBER, "30", true)))
                .rpcs(ImmutableList.of(
                    RpcElement.builder(location.at(4, 3))
                        .name("Search")
                        .requestType("SearchRequest")
                        .responseType("SearchResponse")
                        .build(),
                    RpcElement.builder(location.at(5, 3))
                        .name("Purchase")
                        .requestType("PurchaseRequest")
                        .responseType("PurchaseResponse")
                        .options(ImmutableList.of(
                            OptionElement.create("squareup.sake.timeout", Kind.NUMBER, "15", true),
                            OptionElement.create("squareup.a.b", Kind.MAP, ImmutableMap.of("value",
                                ImmutableList.of("FOO", "BAR")), true)))
                        .build()))
                .build()))
        .build();
    assertThat(ProtoParser.parse(location, proto)).isEqualTo(expected);
  }

  @Test public void hexTag() throws Exception {
    String proto = ""
        + "message HexTag {\n"
        + "  required string hex = 0x10;\n"
        + "  required string uppercase_x_hex = 0X11;\n"
        + "}";
    ProtoFileElement expected = ProtoFileElement.builder(location)
        .types(ImmutableList.<TypeElement>of(
            MessageElement.builder(location.at(1, 1))
                .name("HexTag")
                .fields(ImmutableList.of(
                    FieldElement.builder(location.at(2, 3))
                        .label(REQUIRED)
                        .type("string")
                        .name("hex")
                        .tag(16)
                        .build(),
                    FieldElement.builder(location.at(3, 3))
                        .label(REQUIRED)
                        .type("string")
                        .name("uppercase_x_hex")
                        .tag(17)
                        .build()))
                .build()))
        .build();
    assertThat(ProtoParser.parse(location, proto)).isEqualTo(expected);
  }

  @Test public void structuredOption() throws Exception {
    String proto = ""
        + "message ExoticOptions {\n"
        + "  option (squareup.one) = {name: \"Name\", class_name:\"ClassName\"};\n"
        + "  option (squareup.two.a) = {[squareup.options.type]: EXOTIC};\n"
        + "  option (squareup.two.b) = {names: [\"Foo\", \"Bar\"], names: [\"Tic\", \"Tac\"]};\n"
        + "  option (squareup.three) = {x: {y: 1 y: 2}};\n" // NOTE: Omitted optional comma
        + "  option (squareup.four) = {x: {y: {z: 1}, y: {z: 2}}};\n"
        + "}";

    Map<String, String> option_one_map = new LinkedHashMap<>();
    option_one_map.put("name", "Name");
    option_one_map.put("class_name", "ClassName");
    Map<String, Object> option_two_a_map = new LinkedHashMap<>();
    option_two_a_map.put("[squareup.options.type]", "EXOTIC");
    Map<String, List<String>> option_two_b_map = new LinkedHashMap<>();
    option_two_b_map.put("names", Arrays.asList("Foo", "Bar", "Tic", "Tac"));
    Map<String, Map<String, ?>> option_three_map = new LinkedHashMap<>();
    Map<String, Object> option_three_nested_map = new LinkedHashMap<>();
    option_three_nested_map.put("y", Arrays.asList("1", "2"));
    option_three_map.put("x", option_three_nested_map);

    Map<String, Map<String, ?>> option_four_map = new LinkedHashMap<>();
    Map<String, Object> option_four_map_1 = new LinkedHashMap<>();
    Map<String, Object> option_four_map_2_a = new LinkedHashMap<>();
    option_four_map_2_a.put("z", "1");
    Map<String, Object> option_four_map_2_b = new LinkedHashMap<>();
    option_four_map_2_b.put("z", "2");
    option_four_map_1.put("y", Arrays.asList(option_four_map_2_a, option_four_map_2_b));
    option_four_map.put("x", option_four_map_1);

    ProtoFileElement expected = ProtoFileElement.builder(location)
        .types(ImmutableList.<TypeElement>of(
            MessageElement.builder(location.at(1, 1))
                .name("ExoticOptions")
                .options(ImmutableList.of(
                    OptionElement.create("squareup.one", Kind.MAP, option_one_map, true),
                    OptionElement.create("squareup.two.a", Kind.MAP, option_two_a_map, true),
                    OptionElement.create("squareup.two.b", Kind.MAP, option_two_b_map, true),
                    OptionElement.create("squareup.three", Kind.MAP, option_three_map, true),
                    OptionElement.create("squareup.four", Kind.MAP, option_four_map, true)))
                .build()))
        .build();
    ProtoParser.parse(location, proto);
    assertThat(ProtoParser.parse(location, proto)).isEqualTo(expected);
  }

  @Test public void optionsWithNestedMapsAndTrailingCommas() throws Exception {
    String proto = ""
        + "message StructuredOption {\n"
        + "    optional field.type has_options = 3 [\n"
        + "            (option_map) = {\n"
        + "                nested_map: {key:\"value\" key2:[\"value2a\",\"value2b\"]},\n"
        + "            }\n"
        + "            (option_string) = [\"string1\",\"string2\"]\n"
        + "    ];\n"
        + "}";
    FieldElement field = FieldElement.builder(location.at(2, 5))
        .label(OPTIONAL)
        .type("field.type")
        .name("has_options")
        .tag(3)
        .options(ImmutableList.of(
            OptionElement.create("option_map", Kind.MAP,
                ImmutableMap.of("nested_map", ImmutableMap.of("key", "value", "key2",
                    ImmutableList.of("value2a", "value2b"))), true),
            OptionElement.create("option_string", Kind.LIST,
                ImmutableList.of("string1", "string2"), true)))
        .build();
    assertThat(field.options()).containsOnly( //
        OptionElement.create("option_map", Kind.MAP, ImmutableMap.of("nested_map",
            ImmutableMap.of("key", "value", "key2", ImmutableList.of("value2a", "value2b"))), true),
        OptionElement.create("option_string", Kind.LIST,
            ImmutableList.of("string1", "string2"), true));

    TypeElement expected = MessageElement.builder(location.at(1, 1))
        .name("StructuredOption")
        .fields(ImmutableList.of(field))
        .build();
    ProtoFileElement protoFile = ProtoFileElement.builder(location)
        .types(ImmutableList.of(expected))
        .build();
    assertThat(ProtoParser.parse(location, proto))
        .isEqualTo(protoFile);
  }

  @Test public void optionNumericalBounds() throws Exception {
    String proto = ""
        + "message Test {\n"
        + "  optional int32 default_int32 = 401 [x = 2147483647 ];\n"
        + "  optional uint32 default_uint32 = 402 [x = 4294967295 ];\n"
        + "  optional sint32 default_sint32 = 403 [x = -2147483648 ];\n"
        + "  optional fixed32 default_fixed32 = 404 [x = 4294967295 ];\n"
        + "  optional sfixed32 default_sfixed32 = 405 [x = -2147483648 ];\n"
        + "  optional int64 default_int64 = 406 [x = 9223372036854775807 ];\n"
        + "  optional uint64 default_uint64 = 407 [x = 18446744073709551615 ];\n"
        + "  optional sint64 default_sint64 = 408 [x = -9223372036854775808 ];\n"
        + "  optional fixed64 default_fixed64 = 409 [x = 18446744073709551615 ];\n"
        + "  optional sfixed64 default_sfixed64 = 410 [x = -9223372036854775808 ];\n"
        + "  optional bool default_bool = 411 [x = true ];\n"
        + "  optional float default_float = 412 [x = 123.456e7 ];\n"
        + "  optional double default_double = 413 [x = 123.456e78 ];\n"
        + "  optional string default_string = 414 [x = \"çok\\a\\b\\f\\n\\r\\t\\v\\1\\01\\001\\17\\017\\176\\x1\\x01\\x11\\X1\\X01\\X11güzel\" ];\n"
        + "  optional bytes default_bytes = 415 [x = \"çok\\a\\b\\f\\n\\r\\t\\v\\1\\01\\001\\17\\017\\176\\x1\\x01\\x11\\X1\\X01\\X11güzel\" ];\n"
        + "  optional NestedEnum default_nested_enum = 416 [x = A ];"
        + "}";
    ProtoFileElement expected = ProtoFileElement.builder(location)
        .types(ImmutableList.<TypeElement>of(
            MessageElement.builder(location.at(1, 1))
                .name("Test")
                .fields(ImmutableList.of(FieldElement.builder(location.at(2, 3))
                        .label(OPTIONAL)
                        .type("int32")
                        .name("default_int32")
                        .tag(401)
                        .options(ImmutableList.of(
                            OptionElement.create("x", Kind.NUMBER, "2147483647")))
                        .build(),
                    FieldElement.builder(location.at(3, 3))
                        .label(OPTIONAL)
                        .type("uint32")
                        .name("default_uint32")
                        .tag(402)
                        .options(ImmutableList.of(
                            OptionElement.create("x", Kind.NUMBER, "4294967295")))
                        .build(),
                    FieldElement.builder(location.at(4, 3))
                        .label(OPTIONAL)
                        .type("sint32")
                        .name("default_sint32")
                        .tag(403)
                        .options(ImmutableList.of(
                            OptionElement.create("x", Kind.NUMBER, "-2147483648")))
                        .build(),
                    FieldElement.builder(location.at(5, 3))
                        .label(OPTIONAL)
                        .type("fixed32")
                        .name("default_fixed32")
                        .tag(404)
                        .options(ImmutableList.of(
                            OptionElement.create("x", Kind.NUMBER, "4294967295")))
                        .build(),
                    FieldElement.builder(location.at(6, 3))
                        .label(OPTIONAL)
                        .type("sfixed32")
                        .name("default_sfixed32")
                        .tag(405)
                        .options(ImmutableList.of(
                            OptionElement.create("x", Kind.NUMBER, "-2147483648")))
                        .build(),
                    FieldElement.builder(location.at(7, 3))
                        .label(OPTIONAL)
                        .type("int64")
                        .name("default_int64")
                        .tag(406)
                        .options(ImmutableList.of(
                            OptionElement.create("x", Kind.NUMBER, "9223372036854775807")))
                        .build(),
                    FieldElement.builder(location.at(8, 3))
                        .label(OPTIONAL)
                        .type("uint64")
                        .name("default_uint64")
                        .tag(407)
                        .options(ImmutableList.of(
                            OptionElement.create("x", Kind.NUMBER, "18446744073709551615")))
                        .build(),
                    FieldElement.builder(location.at(9, 3))
                        .label(OPTIONAL)
                        .type("sint64")
                        .name("default_sint64")
                        .tag(408)
                        .options(ImmutableList.of(
                            OptionElement.create("x", Kind.NUMBER, "-9223372036854775808")))
                        .build(),
                    FieldElement.builder(location.at(10, 3))
                        .label(OPTIONAL)
                        .type("fixed64")
                        .name("default_fixed64")
                        .tag(409)
                        .options(ImmutableList.of(
                            OptionElement.create("x", Kind.NUMBER, "18446744073709551615")))
                        .build(),
                    FieldElement.builder(location.at(11, 3))
                        .label(OPTIONAL)
                        .type("sfixed64")
                        .name("default_sfixed64")
                        .tag(410)
                        .options(ImmutableList.of(
                            OptionElement.create("x", Kind.NUMBER, "-9223372036854775808")))
                        .build(),
                    FieldElement.builder(location.at(12, 3))
                        .label(OPTIONAL)
                        .type("bool")
                        .name("default_bool")
                        .tag(411)
                        .options(ImmutableList.of(
                            OptionElement.create("x", Kind.BOOLEAN, "true")))
                        .build(),
                    FieldElement.builder(location.at(13, 3))
                        .label(OPTIONAL)
                        .type("float")
                        .name("default_float")
                        .tag(412)
                        .options(ImmutableList.of(
                            OptionElement.create("x", Kind.NUMBER, "123.456e7")))
                        .build(),
                    FieldElement.builder(location.at(14, 3))
                        .label(OPTIONAL)
                        .type("double")
                        .name("default_double")
                        .tag(413)
                        .options(ImmutableList.of(
                            OptionElement.create("x", Kind.NUMBER, "123.456e78")))
                        .build(),
                    FieldElement.builder(location.at(15, 3))
                        .label(OPTIONAL)
                        .type("string")
                        .name("default_string")
                        .tag(414)
                        .options(ImmutableList.of(
                            OptionElement.create("x", Kind.STRING, "çok\u0007\b\f\n\r\t\u000b"
                                + "\u0001\u0001\u0001\u000f\u000f~\u0001\u0001\u0011\u0001\u0001"
                                + "\u0011güzel")))
                        .build(),
                    FieldElement.builder(location.at(17, 3))
                        .label(OPTIONAL)
                        .type("bytes")
                        .name("default_bytes")
                        .tag(415)
                        .options(ImmutableList.of(
                            OptionElement.create("x", Kind.STRING, "çok\u0007\b\f\n\r\t\u000b"
                                + "\u0001\u0001\u0001\u000f\u000f~\u0001\u0001\u0011\u0001\u0001"
                                + "\u0011güzel")))
                        .build(),
                    FieldElement.builder(location.at(19, 3))
                        .label(OPTIONAL)
                        .type("NestedEnum")
                        .name("default_nested_enum")
                        .tag(416)
                        .options(ImmutableList.of(OptionElement.create("x", Kind.ENUM, "A")))
                        .build()))
                .build()))
        .build();
    assertThat(ProtoParser.parse(location, proto)).isEqualTo(expected);
  }

  @Test public void extensionWithNestedMessage() throws Exception {
    String proto = ""
        + "message Foo {\n"
        + "  optional int32 bar = 1 [\n"
        + "      (validation.range).min = 1,\n"
        + "      (validation.range).max = 100,\n"
        + "      old_default = 20\n"
        + "  ];\n"
        + "}";
    FieldElement field = FieldElement.builder(location.at(2, 3))
        .label(OPTIONAL)
        .type("int32")
        .name("bar")
        .tag(1)
        .options(ImmutableList.of(
            OptionElement.create("validation.range", Kind.OPTION,
                OptionElement.create("min", Kind.NUMBER, "1"), true),
            OptionElement.create("validation.range", Kind.OPTION,
                OptionElement.create("max", Kind.NUMBER, "100"), true),
            OptionElement.create("old_default", Kind.NUMBER, "20")))
        .build();
    assertThat(field.options()).containsOnly( //
        OptionElement.create("validation.range", Kind.OPTION,
            OptionElement.create("min", Kind.NUMBER, "1"), true), //
        OptionElement.create("validation.range", Kind.OPTION,
            OptionElement.create("max", Kind.NUMBER, "100"), true), //
        OptionElement.create("old_default", Kind.NUMBER, "20"));

    TypeElement expected = MessageElement.builder(location.at(1, 1))
        .name("Foo").fields(ImmutableList.of(field))
        .build();
    ProtoFileElement protoFile = ProtoFileElement.builder(location)
        .types(ImmutableList.of(expected))
        .build();
    assertThat(ProtoParser.parse(location, proto)).isEqualTo(protoFile);
  }

  @Test public void noWhitespace() throws Exception {
    String proto = "message C {optional A.B ab = 1;}";
    ProtoFileElement expected = ProtoFileElement.builder(location)
        .types(ImmutableList.<TypeElement>of(
            MessageElement.builder(location.at(1, 1))
                .name("C").fields(ImmutableList.of(FieldElement.builder(location.at(1, 12))
                .label(OPTIONAL)
                .type("A.B")
                .name("ab")
                .tag(1)
                .build()))
                .build()))
        .build();
    assertThat(ProtoParser.parse(location, proto)).isEqualTo(expected);
  }

  @Test public void validSyntaxDeclaration() throws Exception {
<<<<<<< HEAD
    String proto = "syntax = \"proto3\";";
    ProtoFileElement parsed = ProtoParser.parse(location, proto);
    assertThat(parsed.syntax().toString()).isEqualTo("proto3");
  }

  @Test(expected = IllegalStateException.class) public void incorrectSyntaxDeclaration() throws Exception {
    String proto = "syntax \"proto3\";";
    ProtoParser.parse(location, proto);
    fail("Parser should throw IllegalStateException when there is no equality character after 'syntax' key-word");
  }

  @Test(expected = IllegalStateException.class) public void noSemicolonAfterSyntax() throws Exception {
    String proto = "syntax \"proto3\"\n message A {}\n";
    ProtoParser.parse(location, proto);
    fail("Parser should throw IllegalStateException when there is no semicolon after syntax declaration");
  }

  @Test public void validPackageDeclaration() throws Exception {
    String proto = "package a.b;";
    ProtoFileElement parsed = ProtoParser.parse(location, proto);
    assertThat(parsed.packageName()).isEqualTo("a.b");
  }

  @Test(expected = IllegalStateException.class) public void noSemicolonAfterPackage() throws Exception {
    String proto = "package a.b message C {optional A.B ab = 1;}";
    ProtoParser.parse(location, proto);
    fail("Parser should throw IllegalStateException when there is no semicolon after package statement");
  }

  @Test(expected = IllegalStateException.class) public void tooManyPackages() throws Exception {
    String proto = "package a.b; package b.a; message C {optional A.B ab = 1;}";
    ProtoParser.parse(location, proto);
    fail("Parser should throw IllegalStateException when several package definitions are declared");
  }

  @Test(expected = IllegalStateException.class) public void packagePlacedInMessage() throws Exception {
    String proto = "message A { package a.b; }";
    ProtoParser.parse(location, proto);
    fail("Parser should throw IllegalStateException when package definition declared in message");
  }

  @Test(expected = IllegalStateException.class) public void noSemicolonAfterImport() throws Exception {
    String proto = "import a.b message C { optional A.B ab = 1;}";
    ProtoParser.parse(location, proto);
    fail("Parser should throw IllegalStateException when there is no semicolon after import statement");
  }

  @Test(expected = IllegalStateException.class) public void importPlacedInMessage() throws Exception {
    String proto = "message A { import a.b; }";
    ProtoParser.parse(location, proto);
    fail("Parser should throw IllegalStateException when import definition declared in message");
  }

  @Test(expected = IllegalStateException.class) public void noSemicolonAfterOption() throws Exception {
    String proto = "\toption java_package = \"com.google.protobuf\"\r\n message A { }\r\n";
    ProtoParser.parse(location, proto);
    fail("Parser should throw IllegalStateException when there is no semicolon after option declaration");
  }

  @Test(expected = IllegalStateException.class) public void oneOfPlacedInEnum() throws Exception {
    String proto = "enum A { oneof test { int32 a =  1; string b = 2; } }";
    ProtoParser.parse(location, proto);
    fail("Parser should throw IllegalStateException when oneOf definition declared in enum");
  }

  @Test(expected = IllegalStateException.class) public void unexpectedType() throws Exception {
    String proto = "structure S { optional int32 id = 1; }";
    ProtoParser.parse(location, proto);
    fail("Parser should throw IllegalStateException when unexpected type is declared");
  }

  @Test(expected = IllegalStateException.class) public void messageWithoutLeftBrace() throws Exception {
    String proto = "message A  optional int32 a = 1; }";
    ProtoParser.parse(location, proto);
    fail("Parser should throw IllegalStateException when message definition declares message body without braces");
  }

  @Test(expected = IllegalStateException.class) public void messageWithoutRightBrace() throws Exception {
    String proto = "message A { optional int32 a = 1; ";
    ProtoParser.parse(location, proto);
    fail("Parser should throw IllegalStateException when message definition declares message body without braces");
  }

  @Test(expected = IllegalStateException.class) public void enumWithoutLeftBrace() throws Exception {
    String proto = "enum E   ONE = 1; }";
    ProtoParser.parse(location, proto);
    fail("Parser should throw IllegalStateException when enum definition declares enum body without braces");
  }

  @Test(expected = IllegalStateException.class) public void enumWithoutRightBrace() throws Exception {
    String proto = "enum E { ONE = 1; ";
    ProtoParser.parse(location, proto);
    fail("Parser should throw IllegalStateException when enum definition declares enum body without braces");
  }

  @Test(expected = IllegalStateException.class) public void serviceWithoutLeftBrace() throws Exception {
    String proto = "service S rpc search (SearchRequest) returns (SearchResponse); }";
    ProtoParser.parse(location, proto);
    fail("Parser should throw IllegalStateException when service definition declares service body without braces");
  }

  @Test(expected = IllegalStateException.class) public void serviceWithoutRightBrace() throws Exception {
    String proto = "service S { rpc search (SearchRequest) returns (SearchResponse); ";
    ProtoParser.parse(location, proto);
    fail("Parser should throw IllegalStateException when service definition declares service body without braces");
  }

  @Test(expected = IllegalStateException.class) public void serviceWithoutSemiColon() throws Exception {
    String proto = "service S { rpc search (SearchRequest) returns (SearchResponse) }";
    ProtoParser.parse(location, proto);
    fail("Parser should throw IllegalStateException when service definition declares service without semicolon at the end");
  }

  @Test(expected = IllegalStateException.class) public void extendWithoutLeftBrace() throws Exception {
    String proto = "extend A optional int32 id = 1; }";
    ProtoParser.parse(location, proto);
    fail("Parser should throw IllegalStateException when extend definition declares extend body without braces");
  }

  @Test(expected = IllegalStateException.class) public void extendWithoutRightBrace() throws Exception {
    String proto = "extend A { optional int32 id = 1; ";
    ProtoParser.parse(location, proto);
    fail("Parser should throw IllegalStateException when extend definition declares extend body without braces");
=======
    // given
    String proto = "syntax = \"proto3\";";

    // when
    ProtoFileElement parsed = ProtoParser.parse(location, proto);

    // then
    assertThat(parsed.syntax().toString()).isEqualTo("proto3");
  }

  @Test public void incorrectSyntaxDeclaration() throws Exception {
    // given
    String proto = "syntax \"proto3\";";

    try {
      // when
      ProtoParser.parse(location, proto);

      // then
      fail("Parser should throw IllegalStateException when there is no equality character after 'syntax' key-word");
    }
    catch (IllegalStateException e) {
      assertThat(e).hasMessage("Syntax error in file.proto at 1:9: expected '='");
    }
  }

  @Test public void noSemicolonAfterSyntax() throws Exception {
    // given
    String proto = "syntax \"proto3\"\n message A {}\n";

    try {
      // when
      ProtoParser.parse(location, proto);

      // then
      fail("Parser should throw IllegalStateException when there is no semicolon after syntax declaration");
    }
    catch (IllegalStateException e) {
      assertThat(e).hasMessage("Syntax error in file.proto at 1:9: expected '='");
    }
  }

  @Test public void validPackageDeclaration() throws Exception {
    // given
    String proto = "package a.b;";

    // when
    ProtoFileElement parsed = ProtoParser.parse(location, proto);

    // then
    assertThat(parsed.packageName()).isEqualTo("a.b");
  }

  @Test public void noSemicolonAfterPackage() throws Exception {
    // given
    String proto = "package a.b message C {optional A.B ab = 1;}";

    try {
      // when
      ProtoParser.parse(location, proto);

      // then
      fail("Parser should throw IllegalStateException when there is no semicolon after package statement");
    }
    catch (IllegalStateException e) {
      assertThat(e).hasMessage("Syntax error in file.proto at 1:14: expected ';'");
    }
  }

  @Test public void tooManyPackages() throws Exception {
    // given
    String proto = "package a.b; package b.a; message C {optional A.B ab = 1;}";

    try {
      // when
      ProtoParser.parse(location, proto);

      // then
      fail("Parser should throw IllegalStateException when several package definitions are declared");
    }
    catch (IllegalStateException e) {
      assertThat(e).hasMessage("Syntax error in file.proto at 1:14: too many package names");
    }
  }

  @Test public void packagePlacedInMessage() throws Exception {
    // given
    String proto = "message A { package a.b; }";

    try {
      // when
      ProtoParser.parse(location, proto);

      // then
      fail("Parser should throw IllegalStateException when package definition declared in message");
    }
    catch (IllegalStateException e) {
      assertThat(e).hasMessage("Syntax error in file.proto at 1:13: 'package' in MESSAGE");
    }
  }

  @Test public void noSemicolonAfterImport() throws Exception {
    // given
    String proto = "import a.b message C { optional A.B ab = 1;}";

    try {
      // when
      ProtoParser.parse(location, proto);

      // then
      fail("Parser should throw IllegalStateException when there is no semicolon after import statement");
    }
    catch (IllegalStateException e) {
      assertThat(e).hasMessage("Syntax error in file.proto at 1:13: expected ';'");
    }
  }

  @Test public void importPlacedInMessage() throws Exception {
    // given
    String proto = "message A { import a.b; }";

    try {
      // when
      ProtoParser.parse(location, proto);

      // then
      fail("Parser should throw IllegalStateException when import definition declared in message");
    }
    catch (IllegalStateException e) {
      assertThat(e).hasMessage("Syntax error in file.proto at 1:13: 'import' in MESSAGE");
    }
  }

  @Test public void noSemicolonAfterOption() throws Exception {
    // given
    String proto = "\toption java_package = \"com.google.protobuf\"\r\n message A { }\r\n";

    try {
      // when
      ProtoParser.parse(location, proto);

      // then
      fail("Parser should throw IllegalStateException when there is no semicolon after option declaration");
    }
    catch (IllegalStateException e) {
      assertThat(e).hasMessage("Syntax error in file.proto at 2:3: expected ';'");
    }
  }

  @Test public void oneOfPlacedInEnum() throws Exception {
    // given
    String proto = "enum A { oneof test { int32 a =  1; string b = 2; } }";

    try {
      // when
      ProtoParser.parse(location, proto);

      // then
      fail("Parser should throw IllegalStateException when oneOf definition declared in enum");
    }
    catch (IllegalStateException e) {
      assertThat(e).hasMessage("Syntax error in file.proto at 1:10: 'oneof' must be nested in message");
    }
  }

  @Test public void unexpectedType() throws Exception {
    // given
    String proto = "structure S { optional int32 id = 1; }";

    try {
      // when
      ProtoParser.parse(location, proto);

      // then
      fail("Parser should throw IllegalStateException when unexpected type is declared");
    }
    catch (IllegalStateException e) {
      assertThat(e).hasMessage("Syntax error in file.proto at 1:1: unexpected label: structure");
    }
  }

  @Test public void messageWithoutLeftBrace() throws Exception {
    // given
    String proto = "message A  optional int32 a = 1; }";

    try {
      // when
      ProtoParser.parse(location, proto);

      // then
      fail("Parser should throw IllegalStateException when message definition declares message body without braces");
    }
    catch (IllegalStateException e) {
      assertThat(e).hasMessage("Syntax error in file.proto at 1:13: expected '{'");
    }
  }

  @Test public void messageWithoutRightBrace() throws Exception {
    // given
    String proto = "message A { optional int32 a = 1; ";

    try {
      // when
      ProtoParser.parse(location, proto);

      // then
      fail("Parser should throw IllegalStateException when message definition declares message body without braces");
    }
    catch (IllegalStateException e) {
      assertThat(e).hasMessage("Syntax error in file.proto at 1:34: expected '//' or '/*'");
    }
  }

  @Test public void enumWithoutLeftBrace() throws Exception {
    // given
    String proto = "enum E   ONE = 1; }";

    try {
      // when
      ProtoParser.parse(location, proto);

      // then
      fail("Parser should throw IllegalStateException when enum definition declares enum body without braces");
    }
    catch (IllegalStateException e) {
      assertThat(e).hasMessage("Syntax error in file.proto at 1:11: expected '{'");
    }
  }

  @Test public void enumWithoutRightBrace() throws Exception {
    // given
    String proto = "enum E { ONE = 1; ";

    try {
      // when
      ProtoParser.parse(location, proto);

      // then
      fail("Parser should throw IllegalStateException when enum definition declares enum body without braces");
    }
    catch (IllegalStateException e) {
      assertThat(e).hasMessage("Syntax error in file.proto at 1:18: expected '//' or '/*'");
    }
  }

  @Test public void serviceWithoutLeftBrace() throws Exception {
    // given
    String proto = "service S rpc search (SearchRequest) returns (SearchResponse); }";

    try {
      // when
      ProtoParser.parse(location, proto);

      // then
      fail("Parser should throw IllegalStateException when service definition declares service body without braces");
    }
    catch (IllegalStateException e) {
      assertThat(e).hasMessage("Syntax error in file.proto at 1:12: expected '{'");
    }
  }

  @Test public void serviceWithoutRightBrace() throws Exception {
    // given
    String proto = "service S { rpc search (SearchRequest) returns (SearchResponse); ";

    try {
      // when
      ProtoParser.parse(location, proto);

      // then
      fail("Parser should throw IllegalStateException when service definition declares service body without braces");
    }
    catch (IllegalStateException e) {
      assertThat(e).hasMessage("Syntax error in file.proto at 1:66: unexpected end of file");
    }
  }

  @Test public void serviceWithoutSemiColon() throws Exception {
    // given
    String proto = "service S { rpc search (SearchRequest) returns (SearchResponse) }";

    try {
      // when
      ProtoParser.parse(location, proto);

      // then
      fail("Parser should throw IllegalStateException when service definition declares service without semicolon at the end");
    }
    catch (IllegalStateException e) {
      assertThat(e).hasMessage("Syntax error in file.proto at 1:66: expected ';'");
    }
  }

  @Test public void extendWithoutLeftBrace() throws Exception {
    // given
    String proto = "extend A optional int32 id = 1; }";

    try {
      // when
      ProtoParser.parse(location, proto);

      // then
      fail("Parser should throw IllegalStateException when extend definition declares extend body without braces");
    }
    catch (IllegalStateException e) {
      assertThat(e).hasMessage("Syntax error in file.proto at 1:11: expected '{'");
    }
  }

  @Test public void extendWithoutRightBrace() throws Exception {
    // given
    String proto = "extend A { optional int32 id = 1; ";

    try {
      // when
      ProtoParser.parse(location, proto);

      // then
      fail("Parser should throw IllegalStateException when extend definition declares extend body without braces");
    }
    catch (IllegalStateException e) {
      assertThat(e).hasMessage("Syntax error in file.proto at 1:34: expected '//' or '/*'");
    }
>>>>>>> 8db80bab
  }

  @Test public void messageWithoutDeclaredFields() throws Exception {
    String proto = "message A { ; }";
    ProtoFileElement parsed = ProtoParser.parse(location, proto);

    assertThat(((MessageElement)parsed.types().get(0)).fields()).isEmpty();
  }

  @Test public void enumWithoutDeclaredConstants() throws Exception {
    String proto = "enum E { ; }";
    ProtoFileElement parsed = ProtoParser.parse(location, proto);

    assertThat(((EnumElement)parsed.types().get(0)).constants()).isEmpty();
  }

  @Test public void serviceWithoutDeclaredRpcs() throws Exception {
    String proto = "service S { ; }";
    ProtoFileElement parsed = ProtoParser.parse(location, proto);

    assertThat((parsed.services().get(0)).rpcs()).isEmpty();
  }

  @Test public void extendWithoutDeclaredFields() throws Exception {
    String proto = "extend A { ; }";
    ProtoFileElement parsed = ProtoParser.parse(location, proto);

    assertThat(parsed.extendDeclarations().get(0).fields()).isEmpty();
  }

<<<<<<< HEAD
  @Test(expected = IllegalStateException.class) public void rpcPlacedInMessage() throws Exception {
    String proto = "message A { rpc Search (SearchRequest) returns (SearchResponse); }";
    ProtoParser.parse(location, proto);
    fail("Parser should throw IllegalStateException when rpc definition declared in message");
  }

  @Test(expected = IllegalStateException.class) public void rpcRequestTypeWithoutLeftBrace() throws Exception {
    String proto = "service S { rpc Search SearchRequest) returns (SearchResponse); }";
    ProtoParser.parse(location, proto);
    fail("Parser should throw IllegalStateException when rpc request type without braces");
  }

  @Test(expected = IllegalStateException.class) public void rpcRequestTypeWithoutRightBrace() throws Exception {
    String proto = "service S { rpc Search (SearchRequest returns (SearchResponse); }";
    ProtoParser.parse(location, proto);
    fail("Parser should throw IllegalStateException when rpc request type without braces");
  }

  @Test(expected = IllegalStateException.class) public void rpcRequestTypeWithoutReturns() throws Exception {
    String proto = "service S { rpc Search (SearchRequest) to (SearchResponse); }";
    ProtoParser.parse(location, proto);
    fail("Parser should throw IllegalStateException when rpc request and response types are not separated by 'returns' key-word");
  }

  @Test(expected = IllegalStateException.class) public void rpcResponseTypeWithoutLeftBrace() throws Exception {
    String proto = "service S { rpc Search (SearchRequest) returns SearchResponse); }";
    ProtoParser.parse(location, proto);
    fail("Parser should throw IllegalStateException when rpc response type without braces");
  }

  @Test(expected = IllegalStateException.class) public void rpcResponseTypeWithoutRightBrace() throws Exception {
    String proto = "service S { rpc Search (SearchRequest) returns (SearchResponse; }";
    ProtoParser.parse(location, proto);
    fail("Parser should throw IllegalStateException when rpc response type without braces");
  }

  @Test(expected = IllegalStateException.class) public void invalidMultiOptionDeclaration() throws Exception {
    String proto = "enum B { ONE = 1 [(test1) = 1;  (test2) = true]; }";
    ProtoParser.parse(location, proto);
    fail("Parser should throw IllegalStateException when field multi-options are not separated by coma");
  }

  @Test(expected = IllegalStateException.class) public void invalidEnumFieldDeclaration() throws Exception {
    String proto = "enum B { ONE; }";
    ProtoParser.parse(location, proto);
    fail("Parser should throw IllegalStateException when tag value is missed in enum field declaration");
  }

  @Test(expected = IllegalStateException.class) public void noSemicolonAfterFieldDeclaration() throws Exception {
    String proto = "enum B { ONE = 1 }";
    ProtoParser.parse(location, proto);
    fail("Parser should throw IllegalStateException when enum field declaration is not finished with semicolon");
  }
  
  @Test(expected = IllegalStateException.class) public void noSemicolonAfterFieldWithOptions() throws Exception {
    String proto = "message A { optional int32 a = 1 [deprecated = true, packed = true] }";
    ProtoParser.parse(location, proto);
    fail("Parser should throw IllegalStateException when field with options declaration is not finished with semicolon");
  }
  
  
  // current parser don't follow the restriction 'Maps cannot be repeated, optional, or required'
  @Test(expected = IllegalStateException.class) public void mapFieldWithoutKeyValueTypes() throws Exception {
    String proto = "message A { optional map test = 1; }";
    ProtoParser.parse(location, proto);
    fail("Parser should throw IllegalStateException when map field key and value types are not declared");
  }

  // current parser don't follow the restriction 'Maps cannot be repeated, optional, or required'
  @Test(expected = IllegalStateException.class) public void mapFieldWithoutValueType() throws Exception {
    String proto = "message A { optional map<int32> test = 1; }";
    ProtoParser.parse(location, proto);
    fail("Parser should throw IllegalStateException when map field value type is not declared");
  }

  // current parser don't follow the restriction 'Maps cannot be repeated, optional, or required'
  @Test(expected = IllegalStateException.class) public void mapFieldIncompleteDeclaration() throws Exception {
    String proto = "message A { optional map<int32,string test = 1; }";
    ProtoParser.parse(location, proto);
    fail("Parser should throw IllegalStateException when map field key and value types are not declared properly");
=======
  @Test public void rpcPlacedInMessage() throws Exception {
    // given
    String proto = "message A { rpc Search (SearchRequest) returns (SearchResponse); }";

    try {
      // when
      ProtoParser.parse(location, proto);

      // then
      fail("Parser should throw IllegalStateException when rpc definition declared in message");
    }
    catch (IllegalStateException e) {
      assertThat(e).hasMessage("Syntax error in file.proto at 1:13: 'rpc' in MESSAGE");
    }
  }

  @Test public void rpcRequestTypeWithoutLeftBrace() throws Exception {
    // given
    String proto = "service S { rpc Search SearchRequest) returns (SearchResponse); }";

    try {
      // when
      ProtoParser.parse(location, proto);

      // then
      fail("Parser should throw IllegalStateException when rpc request type without braces");
    }
    catch (IllegalStateException e) {
      assertThat(e).hasMessage("Syntax error in file.proto at 1:25: expected '('");
    }
  }

  @Test public void rpcRequestTypeWithoutRightBrace() throws Exception {
    // given
    String proto = "service S { rpc Search (SearchRequest returns (SearchResponse); }";

    try {
      // when
      ProtoParser.parse(location, proto);

      // then
      fail("Parser should throw IllegalStateException when rpc request type without braces");
    }
    catch (IllegalStateException e) {
      assertThat(e).hasMessage("Syntax error in file.proto at 1:40: expected ')'");
    }
  }

  @Test public void rpcRequestTypeWithoutReturns() throws Exception {
    // given
    String proto = "service S { rpc Search (SearchRequest) to (SearchResponse); }";

    try {
      // when
      ProtoParser.parse(location, proto);

      // then
      fail("Parser should throw IllegalStateException when rpc request and response types are not separated by 'returns' key-word");
    }
    catch (IllegalStateException e) {
      assertThat(e).hasMessage("Syntax error in file.proto at 1:42: expected 'returns'");
    }
  }

  @Test public void rpcResponseTypeWithoutLeftBrace() throws Exception {
    // given
    String proto = "service S { rpc Search (SearchRequest) returns SearchResponse); }";

    try {
      // when
      ProtoParser.parse(location, proto);

      // then
      fail("Parser should throw IllegalStateException when rpc response type without braces");
    }
    catch (IllegalStateException e) {
      assertThat(e).hasMessage("Syntax error in file.proto at 1:49: expected '('");
    }
  }

  @Test public void rpcResponseTypeWithoutRightBrace() throws Exception {
    // given
    String proto = "service S { rpc Search (SearchRequest) returns (SearchResponse; }";

    try {
      // when
      ProtoParser.parse(location, proto);

      // then
      fail("Parser should throw IllegalStateException when rpc response type without braces");
    }
    catch (IllegalStateException e) {
      assertThat(e).hasMessage("Syntax error in file.proto at 1:64: expected ')'");
    }
  }

  @Test public void invalidMultiOptionDeclaration() throws Exception {
    // given
    String proto = "enum B { ONE = 1 [(test1) = 1;  (test2) = true]; }";

    try {
      // when
      ProtoParser.parse(location, proto);

      // then
      fail("Parser should throw IllegalStateException when field multi-options are not separated by coma");
    }
    catch (IllegalStateException e) {
      assertThat(e).hasMessage("Syntax error in file.proto at 1:31: Expected ',' or ']");
    }
  }

  @Test public void invalidEnumFieldDeclaration() throws Exception {
    // given
    String proto = "enum B { ONE; }";

    try {
      // when
      ProtoParser.parse(location, proto);

      // then
      fail("Parser should throw IllegalStateException when tag value is missed in enum field declaration");
    }
    catch (IllegalStateException e) {
      assertThat(e).hasMessage("Syntax error in file.proto at 1:14: expected '='");
    }
  }

  @Test public void noSemicolonAfterFieldDeclaration() throws Exception {
    // given
    String proto = "enum B { ONE = 1 }";

    try {
      // when
      ProtoParser.parse(location, proto);

      // then
      fail("Parser should throw IllegalStateException when enum field declaration is not finished with semicolon");
    }
    catch (IllegalStateException e) {
      assertThat(e).hasMessage("Syntax error in file.proto at 1:19: expected ';'");
    }
  }
  
  @Test public void noSemicolonAfterFieldWithOptions() throws Exception {
    // given
    String proto = "message A { optional int32 a = 1 [deprecated = true, packed = true] }";

    try {
      // when
      ProtoParser.parse(location, proto);

      // then
      fail("Parser should throw IllegalStateException when field with options declaration is not finished with semicolon");
    }
    catch (IllegalStateException e) {
      assertThat(e).hasMessage("Syntax error in file.proto at 1:70: expected ';'");
    }
  }

  // current parser don't follow the restriction 'Maps cannot be repeated, optional, or required'
  @Test public void mapFieldWithoutKeyValueTypes() throws Exception {
    // given
    String proto = "message A { optional map test = 1; }";

    try {
      // when
      ProtoParser.parse(location, proto);

      // then
      fail("Parser should throw IllegalStateException when map field key and value types are not declared");
    }
    catch (IllegalStateException e) {
      assertThat(e).hasMessage("Syntax error in file.proto at 1:27: expected '<'");
    }
  }

  // current parser don't follow the restriction 'Maps cannot be repeated, optional, or required'
  @Test public void mapFieldWithoutValueType() throws Exception {
    // given
    String proto = "message A { optional map<int32> test = 1; }";

    try {
      // when
      ProtoParser.parse(location, proto);

      // then
      fail("Parser should throw IllegalStateException when map field value type is not declared");
    }
    catch (IllegalStateException e) {
      assertThat(e).hasMessage("Syntax error in file.proto at 1:32: expected ','");
    }
  }

  // current parser don't follow the restriction 'Maps cannot be repeated, optional, or required'
  @Test public void mapFieldIncompleteDeclaration() throws Exception {
    // given
    String proto = "message A { optional map<int32,string test = 1; }";

    try {
      // when
      ProtoParser.parse(location, proto);

      // then
      fail("Parser should throw IllegalStateException when map field key and value types are not declared properly");
    }
    catch (IllegalStateException e) {
      assertThat(e).hasMessage("Syntax error in file.proto at 1:40: expected '>'");
    }
>>>>>>> 8db80bab
  }

  // current parser don't follow the restriction 'Key type can be any integral or string type (so, any scalar type except for floating point types and bytes)'
  @Ignore("Current parser don't follow the restriction 'Maps cannot be repeated, optional, or required'")
  @Test public void mapFieldInvalidKeyTypeDeclaration() throws Exception {
<<<<<<< HEAD
    String proto = "message A { optional map<bytes,string> test = 1; }";
    ProtoParser.parse(location, proto);
    fail("Parser should throw IllegalStateException when map field key types is not string or integral");
  }

  // current parser don't follow the restriction 'Maps cannot be repeated, optional, or required'
  @Test(expected = IllegalStateException.class) public void fieldWithoutLabelInProto2() throws Exception {
    String proto = "syntax=\"proto2\";\n message A { int32 a = 1; }";
    ProtoParser.parse(location, proto);
    fail("Parser should throw IllegalStateException when proto2 message field declared without label");
=======
    // given
    String proto = "message A { optional map<bytes,string> test = 1; }";

    try {
      // when
      ProtoParser.parse(location, proto);

      // then
      fail("Parser should throw IllegalStateException when map field key types is not string or integral");
    }
    catch (IllegalStateException e) {
      assertThat(e).hasMessage("expected error message");
    }
  }

  // current parser don't follow the restriction 'Maps cannot be repeated, optional, or required'
  @Test public void fieldWithoutLabelInProto2() throws Exception {
    // given
    String proto = "syntax=\"proto2\";\n message A { int32 a = 1; }";

    try {
      // when
      ProtoParser.parse(location, proto);

      // then
      fail("Parser should throw IllegalStateException when proto2 message field declared without label");
    }
    catch (IllegalStateException e) {
      assertThat(e).hasMessage("Syntax error in file.proto at 2:14: unexpected label: int32");
    }
>>>>>>> 8db80bab
  }

  // current parser don't follow the restriction 'Maps cannot be repeated, optional, or required'
  @Test public void fieldWithoutLabelInProto3() throws Exception {
    String proto = "syntax=\"proto3\";\n message A { int32 b = 1; }";
    ProtoFileElement parsed = ProtoParser.parse(location, proto);

    assertThat(((MessageElement)parsed.types().get(0)).fields().size()).isEqualTo(1);
    assertThat(((MessageElement)parsed.types().get(0)).fields().get(0).name()).isEqualTo("b");
    assertThat(((MessageElement)parsed.types().get(0)).fields().get(0).label()).isNull();
  }

<<<<<<< HEAD
  @Test(expected = IllegalStateException.class) public void optionListValueWithoutLeftBrace() throws Exception {
    String proto = "message M { required int32 id = 1 [ list = \"a\", \"b\", \"c\"]]; }";
    ProtoParser.parse(location, proto);
    fail("Parser should throw IllegalStateException when option list value declared without braces");
  }

  @Test(expected = IllegalStateException.class) public void optionListValueWithoutRightBrace() throws Exception {
    String proto = "message M { required int32 id = 1 [ list = [\"a\", \"b\", \"c\"]; }";
    ProtoParser.parse(location, proto);
    fail("Parser should throw IllegalStateException when option list value declared without braces");
  }

  @Test(expected = IllegalStateException.class) public void optionMapValueWithoutLeftBrace() throws Exception {
    String proto = "message M { required int32 id = 1 [ map = a:\"a\", b:\"b\", c:\"c\"}]; }";
    ProtoParser.parse(location, proto);
    fail("Parser should throw IllegalStateException when option map value declared without braces");
  }

  @Test(expected = IllegalStateException.class) public void optionMapValueWithoutRightBrace() throws Exception {
    String proto = "message M { required int32 id = 1 [map = {a:\"a\", b:\"b\", c:\"c\"]; }";
    ProtoParser.parse(location, proto);
    fail("Parser should throw IllegalStateException when option map value declared without braces");
=======
  @Test public void optionListValueWithoutLeftBrace() throws Exception {
    // given
    String proto = "message M { required int32 id = 1 [ list = \"a\", \"b\", \"c\"]]; }";

    try {
      // when
      ProtoParser.parse(location, proto);

      // then
      fail("Parser should throw IllegalStateException when option list value declared without braces");
    }
    catch (IllegalStateException e) {
      assertThat(e).hasMessage("Syntax error in file.proto at 1:49: expected a word");
    }
  }

  @Test public void optionListValueWithoutRightBrace() throws Exception {
    // given
    String proto = "message M { required int32 id = 1 [ list = [\"a\", \"b\", \"c\"]; }";

    try {
      // when
      ProtoParser.parse(location, proto);

      // then
      fail("Parser should throw IllegalStateException when option list value declared without braces");
    }
    catch (IllegalStateException e) {
      assertThat(e).hasMessage("Syntax error in file.proto at 1:59: expected a word");
    }
  }

  @Test public void optionMapValueWithoutLeftBrace() throws Exception {
    // given
    String proto = "message M { required int32 id = 1 [ map = a:\"a\", b:\"b\", c:\"c\"}]; }";

    try {
      // when
      ProtoParser.parse(location, proto);

      // then
      fail("Parser should throw IllegalStateException when option map value declared without braces");
    }
    catch (IllegalStateException e) {
      assertThat(e).hasMessage("Syntax error in file.proto at 1:44: expected a word");
    }
  }

  @Test public void optionMapValueWithoutRightBrace() throws Exception {
    // given
    String proto = "message M { required int32 id = 1 [map = {a:\"a\", b:\"b\", c:\"c\"]; }";

    try {
      // when
      ProtoParser.parse(location, proto);

      // then
      fail("Parser should throw IllegalStateException when option map value declared without braces");
    }
    catch (IllegalStateException e) {
      assertThat(e).hasMessage("Syntax error in file.proto at 1:62: expected a word");
    }
>>>>>>> 8db80bab
  }

  @Test public void optionMapInListValue() throws Exception {
    String proto = "message M { required int32 id = 1 [list = [{a:1, b:true, c:\"c\"}]]; }";
    ProtoFileElement parsed = ProtoParser.parse(location, proto);

    OptionElement element = ((MessageElement)parsed.types().get(0)).fields().get(0).options().get(0);
    Map value = (Map)((List)element.value()).get(0);

    assertThat(element.name()).isEqualTo("list");
    assertThat(value.get("a")).isEqualTo("1");
    assertThat(value.get("b")).isEqualTo("true");
    assertThat(value.get("c")).isEqualTo("c");
  }

  @Test public void optionListInMapValue() throws Exception {
    String proto = "message M { required int32 id = 1 [map = {m : [\"a\", { r : \"r\" }, \"c\"]}]; }";
    ProtoFileElement parsed = ProtoParser.parse(location, proto);

    OptionElement element = ((MessageElement)parsed.types().get(0)).fields().get(0).options().get(0);
    List list = (List)((Map)element.value()).get("m");

    assertThat(element.name()).isEqualTo("map");
    assertThat(list.get(0)).isEqualTo("a");
    assertThat(((Map)list.get(1)).get("r")).isEqualTo("r");
    assertThat(list.get(2)).isEqualTo("c");
  }

  @Test public void refMapValue() throws Exception {
    String proto = "message M { required int32 id = 1 [map = { coord : { x : 10 }, polar : true, (coord).y : 15, (val).str : \"line\" }]; }";
    ProtoFileElement parsed = ProtoParser.parse(location, proto);

    OptionElement element = ((MessageElement)parsed.types().get(0)).fields().get(0).options().get(0);
    Map map = (Map)element.value();

    assertThat(element.name()).isEqualTo("map");
    assertThat(((Map)map.get("coord")).get("x")).isEqualTo("10");
    assertThat(((Map)map.get("coord")).get("y")).isEqualTo("15");
    assertThat((Map)map.get("(coord).y")).isNull();
    assertThat(map.get("y")).isNull();
    assertThat(map.get("polar")).isEqualTo("true");
    assertThat(map.get("(val).str")).isNull();
    assertThat(((Map)map.get("val")).get("str")).isEqualTo("line");
  }

  @Test public void optionWithEnumValue() throws Exception {
<<<<<<< HEAD
    String proto = "enum E { option test_option = ONE; ONE = 1; }";
    ProtoFileElement parsed = ProtoParser.parse(location, proto);
    assertThat((parsed.types().get(0)).options().get(0).value()).isEqualTo("ONE");
  }

  @Test(expected = IllegalStateException.class) public void incorrectExtensionsValues() throws Exception {
    String proto = "message M { extensions 500 downto 100; }";
    ProtoParser.parse(location, proto);
    fail("Parser should throw IllegalStateException when extensions range declared incorrectly");
  }

  @Test(expected = IllegalStateException.class) public void incompleteExtensionsDeclaration() throws Exception {
    String proto = "message M { extensions 100 to 200 }";
    ProtoParser.parse(location, proto);
    fail("Parser should throw IllegalStateException when extensions declared without semicolon at the end");
  }

  @Test(expected = IllegalStateException.class) public void extensionsPlacedOutsideOfMessage() throws Exception {
    String proto = "extensions 100 to 200; message M { }";
    ProtoParser.parse(location, proto);
    fail("Parser should throw IllegalStateException when extensions declared in wrong place");
  }

  @Test(expected = IllegalStateException.class) public void incorrectOptionSeparator() throws Exception {
    String proto = "message M { option test_option : 50; }";
    ProtoParser.parse(location, proto);
    fail("Parser should throw IllegalStateException when option separator is differs from '='");
  }

  @Test(expected = IllegalStateException.class) public void incorrectOneOfFieldSeparator() throws Exception {
    String proto = "message M { oneOf select { test_field : 50; } }";
    ProtoParser.parse(location, proto);
    fail("Parser should throw IllegalStateException when field separator is differs from '='");
  }

  @Test(expected = IllegalStateException.class) public void unexpectedEndOfFileCase1() throws Exception {
    String proto = "syntax = \"";
    ProtoParser.parse(location, proto);
    fail("Parser should throw IllegalStateException when statement declaration is incomplete");
  }

  @Test(expected = IllegalStateException.class) public void unexpectedEndOfFileCase2() throws Exception {
    String proto = "message M { option test_option = \"value\\q\\";
    ProtoParser.parse(location, proto);
    fail("Parser should throw IllegalStateException when statement declaration is incomplete");
  }

  @Test(expected = IllegalStateException.class) public void unexpectedEndOfFieldName1() throws Exception {
    String proto = "message M { optional int32 (a = 1; }";
    ProtoParser.parse(location, proto);
    fail("Parser should throw IllegalStateException when braced field name declaration misses closing brace");
  }

  @Test(expected = IllegalStateException.class) public void unexpectedEndOfFieldName2() throws Exception {
    String proto = "message M { optional int32 [a = 1; }";
    ProtoParser.parse(location, proto);
    fail("Parser should throw IllegalStateException when braced field name declaration misses closing brace");
  }

  @Test(expected = IllegalStateException.class) public void invalidCommentDeclaration() throws Exception {
    String proto = "/incorrect comment\nmessage M { optional a = 1; }";
    ProtoParser.parse(location, proto);
    fail("Parser should throw IllegalStateException when comment not declared properly");
  }

  @Test(expected = IllegalStateException.class) public void unclosedCommentDeclaration() throws Exception {
    String proto = "message M { /* Test comment\nfor several\n lines";
    ProtoParser.parse(location, proto);
    fail("Parser should throw IllegalStateException when multiline comment not closed properly");
  }

  @Test(expected = IllegalStateException.class) public void invalidNumberDefinition() throws Exception {
    String proto = "message M { optional int32 a = 1L; }";
    ProtoParser.parse(location, proto);
    fail("Parser should throw IllegalStateException when number is not defined properly");
=======
    // given
    String proto = "enum E { option test_option = ONE; ONE = 1; }";

    // when
    ProtoFileElement parsed = ProtoParser.parse(location, proto);

    // then
    assertThat((parsed.types().get(0)).options().get(0).value()).isEqualTo("ONE");
  }

  @Test public void incorrectExtensionsValues() throws Exception {
    // given
    String proto = "message M { extensions 500 downto 100; }";

    try {
      // when
      ProtoParser.parse(location, proto);

      // then
      fail("Parser should throw IllegalStateException when extensions range declared incorrectly");
    }
    catch (IllegalStateException e) {
      assertThat(e).hasMessage("Syntax error in file.proto at 1:34: expected ';' or 'to'");
    }
  }

  @Test public void incompleteExtensionsDeclaration() throws Exception {
    // given
    String proto = "message M { extensions 100 to 200 }";

    try {
      // when
      ProtoParser.parse(location, proto);

      // then
      fail("Parser should throw IllegalStateException when extensions declared without semicolon at the end");
    }
    catch (IllegalStateException e) {
      assertThat(e).hasMessage("Syntax error in file.proto at 1:36: expected ';'");
    }
  }

  @Test public void extensionsPlacedOutsideOfMessage() throws Exception {
    // given
    String proto = "extensions 100 to 200; message M { }";

    try {
      // when
      ProtoParser.parse(location, proto);

      // then
      fail("Parser should throw IllegalStateException when extensions declared in wrong place");
    }
    catch (IllegalStateException e) {
      assertThat(e).hasMessage("Syntax error in file.proto at 1:1: 'extensions' must be nested");
    }
  }

  @Test public void incorrectOptionSeparator() throws Exception {
    // given
    String proto = "message M { option test_option : 50; }";

    try {
      // when
      ProtoParser.parse(location, proto);

      // then
      fail("Parser should throw IllegalStateException when option separator is differs from '='");
    }
    catch (IllegalStateException e) {
      assertThat(e).hasMessage("Syntax error in file.proto at 1:33: expected '=' in option");
    }
  }

  @Test public void incorrectOneOfFieldSeparator() throws Exception {
    // given
    String proto = "message M { oneOf select { test_field : 50; } }";

    try {
      // when
      ProtoParser.parse(location, proto);

      // then
      fail("Parser should throw IllegalStateException when field separator is differs from '='");
    }
    catch (IllegalStateException e) {
      assertThat(e).hasMessage("Syntax error in file.proto at 1:27: expected '='");
    }
  }

  @Test public void unexpectedEndOfFileCase1() throws Exception {
    // given
    String proto = "syntax = \"";

    try {
      // when
      ProtoParser.parse(location, proto);

      // then
      fail("Parser should throw IllegalStateException when statement declaration is incomplete");
    }
    catch (IllegalStateException e) {
      assertThat(e).hasMessage("Syntax error in file.proto at 1:11: unterminated string");
    }
  }

  @Test public void unexpectedEndOfFileCase2() throws Exception {
    // given
    String proto = "message M { option test_option = \"value\\q\\";

    try {
      // when
      ProtoParser.parse(location, proto);

      // then
      fail("Parser should throw IllegalStateException when statement declaration is incomplete");
    }
    catch (IllegalStateException e) {
      assertThat(e).hasMessage("Syntax error in file.proto at 1:43: unexpected end of file");
    }
  }

  @Test public void unexpectedEndOfFieldName1() throws Exception {
    // given
    String proto = "message M { optional int32 (a = 1; }";

    try {
      // when
      ProtoParser.parse(location, proto);

      // then
      fail("Parser should throw IllegalStateException when braced field name declaration misses closing brace");
    }
    catch (IllegalStateException e) {
      assertThat(e).hasMessage("Syntax error in file.proto at 1:32: expected ')'");
    }
  }

  @Test public void unexpectedEndOfFieldName2() throws Exception {
    // given
    String proto = "message M { optional int32 [a = 1; }";

    try {
      // when
      ProtoParser.parse(location, proto);

      // then
      fail("Parser should throw IllegalStateException when braced field name declaration misses closing brace");
    }
    catch (IllegalStateException e) {
      assertThat(e).hasMessage("Syntax error in file.proto at 1:32: expected ']'");
    }
  }

  @Test public void invalidCommentDeclaration() throws Exception {
    // given
    String proto = "/incorrect comment\nmessage M { optional a = 1; }";

    try {
      // when
      ProtoParser.parse(location, proto);

      // then
      fail("Parser should throw IllegalStateException when comment not declared properly");
    }
    catch (IllegalStateException e) {
      assertThat(e).hasMessage("Syntax error in file.proto at 1:3: unexpected '/'");
    }
  }

  @Test public void unclosedCommentDeclaration() throws Exception {
    // given
    String proto = "message M { /* Test comment\nfor several\n lines";

    try {
      // when
      ProtoParser.parse(location, proto);

      // then
      fail("Parser should throw IllegalStateException when multiline comment not closed properly");
    }
    catch (IllegalStateException e) {
      assertThat(e).hasMessage("Syntax error in file.proto at 3:7: unterminated comment");
    }
  }

  @Test public void invalidNumberDefinition() throws Exception {
    // given
    String proto = "message M { optional int32 a = 1L; }";

    try {
      // when
      ProtoParser.parse(location, proto);

      // then
      fail("Parser should throw IllegalStateException when number is not defined properly");
    }
    catch (IllegalStateException e) {
      assertThat(e).hasMessage("Syntax error in file.proto at 1:34: expected an integer but was 1L");
    }
>>>>>>> 8db80bab
  }

  @Test public void middleLineCommentDeclaration() throws Exception {
    String proto = "message M { optional int32 a = //unexpected comment\n1; }";
    ProtoFileElement parsed = ProtoParser.parse(location, proto);

    assertThat(((MessageElement)parsed.types().get(0)).fields().get(0).name()).isEqualTo("a");
    assertThat(((MessageElement)parsed.types().get(0)).fields().get(0).tag()).isEqualTo(1);
  }

  @Test public void readHexCharsInStrings() throws Exception {
    String proto = "message M { option test_option = \"compare \\x0F with \\Xag\"; }";
    ProtoFileElement parsed = ProtoParser.parse(location, proto);

    assertThat(parsed.types().get(0).options().get(0).name()).isEqualTo("test_option");
    assertThat(parsed.types().get(0).options().get(0).value()).isEqualTo("compare "+ (char)0x0F + " with " + (char)0xa + "g");
  }

<<<<<<< HEAD
  @Test(expected = IllegalStateException.class) public void readInvalidHexCharsInStrings1() throws Exception {
    String proto = "message M { option test_option = \"check \\x!F\"; }";
    ProtoParser.parse(location, proto);
    fail("ProtoParser should throw IllegalStateException when hex decimal is incorrect");
  }

  @Test(expected = IllegalStateException.class) public void readInvalidHexCharsInStrings2() throws Exception {
    String proto = "message M { option test_option = \"check \\x=0\"; }";
    ProtoParser.parse(location, proto);
    fail("ProtoParser should throw IllegalStateException when hex decimal is incorrect");
  }

  @Test(expected = IllegalStateException.class) public void readInvalidHexCharsInStrings3() throws Exception {
    String proto = "message M { option test_option = \"check \\xg5\"; }";
    ProtoParser.parse(location, proto);
    fail("ProtoParser should throw IllegalStateException when hex decimal is incorrect");
  }

  @Test(expected = IllegalStateException.class) public void listValueWithoutRightBrace() throws Exception {
    String proto = "message M { option test_option = [1; }";
    ProtoParser.parse(location, proto);
    fail("ProtoParser should throw IllegalStateException when list value is not closed with brace");
=======
  @Test public void readInvalidHexCharsInStrings1() throws Exception {
    // given
    String proto = "message M { option test_option = \"check \\x!F\"; }";

    try {
      // when
      ProtoParser.parse(location, proto);

      // then
      fail("ProtoParser should throw IllegalStateException when hex decimal is incorrect");
    }
    catch (IllegalStateException e) {
      assertThat(e).hasMessage("Syntax error in file.proto at 1:43: expected a digit after \\x or \\X");
    }
  }

  @Test public void readInvalidHexCharsInStrings2() throws Exception {
    // given
    String proto = "message M { option test_option = \"check \\x=0\"; }";

    try {
      // when
      ProtoParser.parse(location, proto);

      // then
      fail("ProtoParser should throw IllegalStateException when hex decimal is incorrect");
    }
    catch (IllegalStateException e) {
      assertThat(e).hasMessage("Syntax error in file.proto at 1:43: expected a digit after \\x or \\X");
    }
  }

  @Test public void readInvalidHexCharsInStrings3() throws Exception {
    // given
    String proto = "message M { option test_option = \"check \\xg5\"; }";

    try {
      // when
      ProtoParser.parse(location, proto);

      // then
      fail("ProtoParser should throw IllegalStateException when hex decimal is incorrect");
    }
    catch (IllegalStateException e) {
      assertThat(e).hasMessage("Syntax error in file.proto at 1:43: expected a digit after \\x or \\X");
    }
  }

  @Test public void listValueWithoutRightBrace() throws Exception {
    // given
    String proto = "message M { option test_option = [1; }";

    try {
      // when
      ProtoParser.parse(location, proto);

      // then
      fail("ProtoParser should throw IllegalStateException when list value is not closed with brace");
    }
    catch (IllegalStateException e) {
      assertThat(e).hasMessage("Syntax error in file.proto at 1:36: expected ',' or ']'");
    }
>>>>>>> 8db80bab
  }
}<|MERGE_RESOLUTION|>--- conflicted
+++ resolved
@@ -233,23 +233,12 @@
     ProtoParser.parse(location, proto);
   }
 
-<<<<<<< HEAD
-  @Test(expected = IllegalStateException.class) public void lastLineIncompleteComment() throws Exception {
-=======
   @Test public void lastLineIncompleteComment() throws Exception {
     // given
->>>>>>> 8db80bab
     String proto = ""
       + "message Test {}\n"
       + "/";
 
-<<<<<<< HEAD
-    ProtoParser.parse(location, proto);
-    fail("ProtoParser should throw IllegalStateException when last line comment has incomplete declaration");
-  }
-
-  @Test(expected = IllegalStateException.class) public void lastLineUnclosedComment1() throws Exception {
-=======
     try {
       // when
       ProtoParser.parse(location, proto);
@@ -264,18 +253,10 @@
 
   @Test public void lastLineUnclosedComment1() throws Exception {
     // given
->>>>>>> 8db80bab
     String protoSlashAsterisk = ""
       + "message Test {}\n"
       + "/*";
 
-<<<<<<< HEAD
-    ProtoParser.parse(location, protoSlashAsterisk);
-    fail("ProtoParser should throw IllegalStateException when last line comment declaration is not closed properly");
-  }
-
-  @Test(expected = IllegalStateException.class) public void lastLineUnclosedComment2() throws Exception {
-=======
     try {
       // when
       ProtoParser.parse(location, protoSlashAsterisk);
@@ -290,18 +271,10 @@
 
   @Test public void lastLineUnclosedComment2() throws Exception {
     // given
->>>>>>> 8db80bab
     String protoSlashAsteriskAsterisk = ""
       + "message Test {}\n"
       + "/**";
 
-<<<<<<< HEAD
-    ProtoParser.parse(location, protoSlashAsteriskAsterisk);
-    fail("ProtoParser should throw IllegalStateException when last line comment declaration is not closed properly");
-  }
-
-  @Test(expected = IllegalStateException.class) public void lastLineUnclosedComment3() throws Exception {
-=======
     try {
       // when
       ProtoParser.parse(location, protoSlashAsteriskAsterisk);
@@ -316,15 +289,10 @@
 
   @Test public void lastLineUnclosedComment3() throws Exception {
     // given
->>>>>>> 8db80bab
     String protoSlashAsteriskSpace = ""
       + "message Test {}\n"
       + "/* ";
 
-<<<<<<< HEAD
-    ProtoParser.parse(location, protoSlashAsteriskSpace);
-    fail("ProtoParser should throw IllegalStateException when last line comment declaration is not closed properly");
-=======
     try {
       // when
       ProtoParser.parse(location, protoSlashAsteriskSpace);
@@ -335,7 +303,6 @@
     catch (IllegalStateException expected) {
       assertThat(expected).hasMessage("Syntax error in file.proto at 2:3: unterminated comment");
     }
->>>>>>> 8db80bab
   }
 
   @Test public void singleLineComment() throws Exception {
@@ -617,23 +584,12 @@
   }
 
   // should be IllegalStateException
-<<<<<<< HEAD
-  @Test(expected = AssertionError.class) public void syntaxValueWithoutQuotes() throws Exception {
-=======
   @Test public void syntaxValueWithoutQuotes() throws Exception {
     // given
->>>>>>> 8db80bab
     String proto = ""
       + "syntax = proto2\n"
       + "message Foo {}";
 
-<<<<<<< HEAD
-    ProtoParser.parse(location, proto);
-    fail("ProtoParser should throw AssertionError when syntax value without quotes");
-  }
-
-  @Test(expected = IllegalStateException.class) public void syntaxWithoutSemicolon() throws Exception {
-=======
     try {
       // when
       ProtoParser.parse(location, proto);
@@ -648,15 +604,10 @@
 
   @Test public void syntaxWithoutSemicolon() throws Exception {
     // given
->>>>>>> 8db80bab
     String proto = ""
       + "syntax = \"proto2\"\n"
       + "message Foo {}";
 
-<<<<<<< HEAD
-    ProtoParser.parse(location, proto);
-    fail("ProtoParser should throw IllegalStateException when syntax is declared without semicolon at the end");
-=======
     try {
       // when
       ProtoParser.parse(location, proto);
@@ -667,7 +618,6 @@
     catch (IllegalStateException e) {
       assertThat(e).hasMessage("Syntax error in file.proto at 2:2: expected ';'");
     }
->>>>>>> 8db80bab
   }
 
   @Test public void syntaxNotFirstDeclarationThrows() throws Exception {
@@ -1750,131 +1700,6 @@
   }
 
   @Test public void validSyntaxDeclaration() throws Exception {
-<<<<<<< HEAD
-    String proto = "syntax = \"proto3\";";
-    ProtoFileElement parsed = ProtoParser.parse(location, proto);
-    assertThat(parsed.syntax().toString()).isEqualTo("proto3");
-  }
-
-  @Test(expected = IllegalStateException.class) public void incorrectSyntaxDeclaration() throws Exception {
-    String proto = "syntax \"proto3\";";
-    ProtoParser.parse(location, proto);
-    fail("Parser should throw IllegalStateException when there is no equality character after 'syntax' key-word");
-  }
-
-  @Test(expected = IllegalStateException.class) public void noSemicolonAfterSyntax() throws Exception {
-    String proto = "syntax \"proto3\"\n message A {}\n";
-    ProtoParser.parse(location, proto);
-    fail("Parser should throw IllegalStateException when there is no semicolon after syntax declaration");
-  }
-
-  @Test public void validPackageDeclaration() throws Exception {
-    String proto = "package a.b;";
-    ProtoFileElement parsed = ProtoParser.parse(location, proto);
-    assertThat(parsed.packageName()).isEqualTo("a.b");
-  }
-
-  @Test(expected = IllegalStateException.class) public void noSemicolonAfterPackage() throws Exception {
-    String proto = "package a.b message C {optional A.B ab = 1;}";
-    ProtoParser.parse(location, proto);
-    fail("Parser should throw IllegalStateException when there is no semicolon after package statement");
-  }
-
-  @Test(expected = IllegalStateException.class) public void tooManyPackages() throws Exception {
-    String proto = "package a.b; package b.a; message C {optional A.B ab = 1;}";
-    ProtoParser.parse(location, proto);
-    fail("Parser should throw IllegalStateException when several package definitions are declared");
-  }
-
-  @Test(expected = IllegalStateException.class) public void packagePlacedInMessage() throws Exception {
-    String proto = "message A { package a.b; }";
-    ProtoParser.parse(location, proto);
-    fail("Parser should throw IllegalStateException when package definition declared in message");
-  }
-
-  @Test(expected = IllegalStateException.class) public void noSemicolonAfterImport() throws Exception {
-    String proto = "import a.b message C { optional A.B ab = 1;}";
-    ProtoParser.parse(location, proto);
-    fail("Parser should throw IllegalStateException when there is no semicolon after import statement");
-  }
-
-  @Test(expected = IllegalStateException.class) public void importPlacedInMessage() throws Exception {
-    String proto = "message A { import a.b; }";
-    ProtoParser.parse(location, proto);
-    fail("Parser should throw IllegalStateException when import definition declared in message");
-  }
-
-  @Test(expected = IllegalStateException.class) public void noSemicolonAfterOption() throws Exception {
-    String proto = "\toption java_package = \"com.google.protobuf\"\r\n message A { }\r\n";
-    ProtoParser.parse(location, proto);
-    fail("Parser should throw IllegalStateException when there is no semicolon after option declaration");
-  }
-
-  @Test(expected = IllegalStateException.class) public void oneOfPlacedInEnum() throws Exception {
-    String proto = "enum A { oneof test { int32 a =  1; string b = 2; } }";
-    ProtoParser.parse(location, proto);
-    fail("Parser should throw IllegalStateException when oneOf definition declared in enum");
-  }
-
-  @Test(expected = IllegalStateException.class) public void unexpectedType() throws Exception {
-    String proto = "structure S { optional int32 id = 1; }";
-    ProtoParser.parse(location, proto);
-    fail("Parser should throw IllegalStateException when unexpected type is declared");
-  }
-
-  @Test(expected = IllegalStateException.class) public void messageWithoutLeftBrace() throws Exception {
-    String proto = "message A  optional int32 a = 1; }";
-    ProtoParser.parse(location, proto);
-    fail("Parser should throw IllegalStateException when message definition declares message body without braces");
-  }
-
-  @Test(expected = IllegalStateException.class) public void messageWithoutRightBrace() throws Exception {
-    String proto = "message A { optional int32 a = 1; ";
-    ProtoParser.parse(location, proto);
-    fail("Parser should throw IllegalStateException when message definition declares message body without braces");
-  }
-
-  @Test(expected = IllegalStateException.class) public void enumWithoutLeftBrace() throws Exception {
-    String proto = "enum E   ONE = 1; }";
-    ProtoParser.parse(location, proto);
-    fail("Parser should throw IllegalStateException when enum definition declares enum body without braces");
-  }
-
-  @Test(expected = IllegalStateException.class) public void enumWithoutRightBrace() throws Exception {
-    String proto = "enum E { ONE = 1; ";
-    ProtoParser.parse(location, proto);
-    fail("Parser should throw IllegalStateException when enum definition declares enum body without braces");
-  }
-
-  @Test(expected = IllegalStateException.class) public void serviceWithoutLeftBrace() throws Exception {
-    String proto = "service S rpc search (SearchRequest) returns (SearchResponse); }";
-    ProtoParser.parse(location, proto);
-    fail("Parser should throw IllegalStateException when service definition declares service body without braces");
-  }
-
-  @Test(expected = IllegalStateException.class) public void serviceWithoutRightBrace() throws Exception {
-    String proto = "service S { rpc search (SearchRequest) returns (SearchResponse); ";
-    ProtoParser.parse(location, proto);
-    fail("Parser should throw IllegalStateException when service definition declares service body without braces");
-  }
-
-  @Test(expected = IllegalStateException.class) public void serviceWithoutSemiColon() throws Exception {
-    String proto = "service S { rpc search (SearchRequest) returns (SearchResponse) }";
-    ProtoParser.parse(location, proto);
-    fail("Parser should throw IllegalStateException when service definition declares service without semicolon at the end");
-  }
-
-  @Test(expected = IllegalStateException.class) public void extendWithoutLeftBrace() throws Exception {
-    String proto = "extend A optional int32 id = 1; }";
-    ProtoParser.parse(location, proto);
-    fail("Parser should throw IllegalStateException when extend definition declares extend body without braces");
-  }
-
-  @Test(expected = IllegalStateException.class) public void extendWithoutRightBrace() throws Exception {
-    String proto = "extend A { optional int32 id = 1; ";
-    ProtoParser.parse(location, proto);
-    fail("Parser should throw IllegalStateException when extend definition declares extend body without braces");
-=======
     // given
     String proto = "syntax = \"proto3\";";
 
@@ -2198,7 +2023,6 @@
     catch (IllegalStateException e) {
       assertThat(e).hasMessage("Syntax error in file.proto at 1:34: expected '//' or '/*'");
     }
->>>>>>> 8db80bab
   }
 
   @Test public void messageWithoutDeclaredFields() throws Exception {
@@ -2229,88 +2053,6 @@
     assertThat(parsed.extendDeclarations().get(0).fields()).isEmpty();
   }
 
-<<<<<<< HEAD
-  @Test(expected = IllegalStateException.class) public void rpcPlacedInMessage() throws Exception {
-    String proto = "message A { rpc Search (SearchRequest) returns (SearchResponse); }";
-    ProtoParser.parse(location, proto);
-    fail("Parser should throw IllegalStateException when rpc definition declared in message");
-  }
-
-  @Test(expected = IllegalStateException.class) public void rpcRequestTypeWithoutLeftBrace() throws Exception {
-    String proto = "service S { rpc Search SearchRequest) returns (SearchResponse); }";
-    ProtoParser.parse(location, proto);
-    fail("Parser should throw IllegalStateException when rpc request type without braces");
-  }
-
-  @Test(expected = IllegalStateException.class) public void rpcRequestTypeWithoutRightBrace() throws Exception {
-    String proto = "service S { rpc Search (SearchRequest returns (SearchResponse); }";
-    ProtoParser.parse(location, proto);
-    fail("Parser should throw IllegalStateException when rpc request type without braces");
-  }
-
-  @Test(expected = IllegalStateException.class) public void rpcRequestTypeWithoutReturns() throws Exception {
-    String proto = "service S { rpc Search (SearchRequest) to (SearchResponse); }";
-    ProtoParser.parse(location, proto);
-    fail("Parser should throw IllegalStateException when rpc request and response types are not separated by 'returns' key-word");
-  }
-
-  @Test(expected = IllegalStateException.class) public void rpcResponseTypeWithoutLeftBrace() throws Exception {
-    String proto = "service S { rpc Search (SearchRequest) returns SearchResponse); }";
-    ProtoParser.parse(location, proto);
-    fail("Parser should throw IllegalStateException when rpc response type without braces");
-  }
-
-  @Test(expected = IllegalStateException.class) public void rpcResponseTypeWithoutRightBrace() throws Exception {
-    String proto = "service S { rpc Search (SearchRequest) returns (SearchResponse; }";
-    ProtoParser.parse(location, proto);
-    fail("Parser should throw IllegalStateException when rpc response type without braces");
-  }
-
-  @Test(expected = IllegalStateException.class) public void invalidMultiOptionDeclaration() throws Exception {
-    String proto = "enum B { ONE = 1 [(test1) = 1;  (test2) = true]; }";
-    ProtoParser.parse(location, proto);
-    fail("Parser should throw IllegalStateException when field multi-options are not separated by coma");
-  }
-
-  @Test(expected = IllegalStateException.class) public void invalidEnumFieldDeclaration() throws Exception {
-    String proto = "enum B { ONE; }";
-    ProtoParser.parse(location, proto);
-    fail("Parser should throw IllegalStateException when tag value is missed in enum field declaration");
-  }
-
-  @Test(expected = IllegalStateException.class) public void noSemicolonAfterFieldDeclaration() throws Exception {
-    String proto = "enum B { ONE = 1 }";
-    ProtoParser.parse(location, proto);
-    fail("Parser should throw IllegalStateException when enum field declaration is not finished with semicolon");
-  }
-  
-  @Test(expected = IllegalStateException.class) public void noSemicolonAfterFieldWithOptions() throws Exception {
-    String proto = "message A { optional int32 a = 1 [deprecated = true, packed = true] }";
-    ProtoParser.parse(location, proto);
-    fail("Parser should throw IllegalStateException when field with options declaration is not finished with semicolon");
-  }
-  
-  
-  // current parser don't follow the restriction 'Maps cannot be repeated, optional, or required'
-  @Test(expected = IllegalStateException.class) public void mapFieldWithoutKeyValueTypes() throws Exception {
-    String proto = "message A { optional map test = 1; }";
-    ProtoParser.parse(location, proto);
-    fail("Parser should throw IllegalStateException when map field key and value types are not declared");
-  }
-
-  // current parser don't follow the restriction 'Maps cannot be repeated, optional, or required'
-  @Test(expected = IllegalStateException.class) public void mapFieldWithoutValueType() throws Exception {
-    String proto = "message A { optional map<int32> test = 1; }";
-    ProtoParser.parse(location, proto);
-    fail("Parser should throw IllegalStateException when map field value type is not declared");
-  }
-
-  // current parser don't follow the restriction 'Maps cannot be repeated, optional, or required'
-  @Test(expected = IllegalStateException.class) public void mapFieldIncompleteDeclaration() throws Exception {
-    String proto = "message A { optional map<int32,string test = 1; }";
-    ProtoParser.parse(location, proto);
-    fail("Parser should throw IllegalStateException when map field key and value types are not declared properly");
-=======
   @Test public void rpcPlacedInMessage() throws Exception {
     // given
     String proto = "message A { rpc Search (SearchRequest) returns (SearchResponse); }";
@@ -2520,24 +2262,11 @@
     catch (IllegalStateException e) {
       assertThat(e).hasMessage("Syntax error in file.proto at 1:40: expected '>'");
     }
->>>>>>> 8db80bab
   }
 
   // current parser don't follow the restriction 'Key type can be any integral or string type (so, any scalar type except for floating point types and bytes)'
   @Ignore("Current parser don't follow the restriction 'Maps cannot be repeated, optional, or required'")
   @Test public void mapFieldInvalidKeyTypeDeclaration() throws Exception {
-<<<<<<< HEAD
-    String proto = "message A { optional map<bytes,string> test = 1; }";
-    ProtoParser.parse(location, proto);
-    fail("Parser should throw IllegalStateException when map field key types is not string or integral");
-  }
-
-  // current parser don't follow the restriction 'Maps cannot be repeated, optional, or required'
-  @Test(expected = IllegalStateException.class) public void fieldWithoutLabelInProto2() throws Exception {
-    String proto = "syntax=\"proto2\";\n message A { int32 a = 1; }";
-    ProtoParser.parse(location, proto);
-    fail("Parser should throw IllegalStateException when proto2 message field declared without label");
-=======
     // given
     String proto = "message A { optional map<bytes,string> test = 1; }";
 
@@ -2568,7 +2297,6 @@
     catch (IllegalStateException e) {
       assertThat(e).hasMessage("Syntax error in file.proto at 2:14: unexpected label: int32");
     }
->>>>>>> 8db80bab
   }
 
   // current parser don't follow the restriction 'Maps cannot be repeated, optional, or required'
@@ -2581,65 +2309,57 @@
     assertThat(((MessageElement)parsed.types().get(0)).fields().get(0).label()).isNull();
   }
 
-<<<<<<< HEAD
-  @Test(expected = IllegalStateException.class) public void optionListValueWithoutLeftBrace() throws Exception {
+  @Test public void optionListValueWithoutLeftBrace() throws Exception {
+    // given
     String proto = "message M { required int32 id = 1 [ list = \"a\", \"b\", \"c\"]]; }";
-    ProtoParser.parse(location, proto);
-    fail("Parser should throw IllegalStateException when option list value declared without braces");
-  }
-
-  @Test(expected = IllegalStateException.class) public void optionListValueWithoutRightBrace() throws Exception {
+
+    try {
+      // when
+      ProtoParser.parse(location, proto);
+
+      // then
+      fail("Parser should throw IllegalStateException when option list value declared without braces");
+    }
+    catch (IllegalStateException e) {
+      assertThat(e).hasMessage("Syntax error in file.proto at 1:49: expected a word");
+    }
+  }
+
+  @Test public void optionListValueWithoutRightBrace() throws Exception {
+    // given
     String proto = "message M { required int32 id = 1 [ list = [\"a\", \"b\", \"c\"]; }";
-    ProtoParser.parse(location, proto);
-    fail("Parser should throw IllegalStateException when option list value declared without braces");
-  }
-
-  @Test(expected = IllegalStateException.class) public void optionMapValueWithoutLeftBrace() throws Exception {
+
+    try {
+      // when
+      ProtoParser.parse(location, proto);
+
+      // then
+      fail("Parser should throw IllegalStateException when option list value declared without braces");
+    }
+    catch (IllegalStateException e) {
+      assertThat(e).hasMessage("Syntax error in file.proto at 1:59: expected a word");
+    }
+  }
+
+  @Test public void optionMapValueWithoutLeftBrace() throws Exception {
+    // given
     String proto = "message M { required int32 id = 1 [ map = a:\"a\", b:\"b\", c:\"c\"}]; }";
-    ProtoParser.parse(location, proto);
-    fail("Parser should throw IllegalStateException when option map value declared without braces");
-  }
-
-  @Test(expected = IllegalStateException.class) public void optionMapValueWithoutRightBrace() throws Exception {
+
+    try {
+      // when
+      ProtoParser.parse(location, proto);
+
+      // then
+      fail("Parser should throw IllegalStateException when option map value declared without braces");
+    }
+    catch (IllegalStateException e) {
+      assertThat(e).hasMessage("Syntax error in file.proto at 1:44: expected a word");
+    }
+  }
+
+  @Test public void optionMapValueWithoutRightBrace() throws Exception {
+    // given
     String proto = "message M { required int32 id = 1 [map = {a:\"a\", b:\"b\", c:\"c\"]; }";
-    ProtoParser.parse(location, proto);
-    fail("Parser should throw IllegalStateException when option map value declared without braces");
-=======
-  @Test public void optionListValueWithoutLeftBrace() throws Exception {
-    // given
-    String proto = "message M { required int32 id = 1 [ list = \"a\", \"b\", \"c\"]]; }";
-
-    try {
-      // when
-      ProtoParser.parse(location, proto);
-
-      // then
-      fail("Parser should throw IllegalStateException when option list value declared without braces");
-    }
-    catch (IllegalStateException e) {
-      assertThat(e).hasMessage("Syntax error in file.proto at 1:49: expected a word");
-    }
-  }
-
-  @Test public void optionListValueWithoutRightBrace() throws Exception {
-    // given
-    String proto = "message M { required int32 id = 1 [ list = [\"a\", \"b\", \"c\"]; }";
-
-    try {
-      // when
-      ProtoParser.parse(location, proto);
-
-      // then
-      fail("Parser should throw IllegalStateException when option list value declared without braces");
-    }
-    catch (IllegalStateException e) {
-      assertThat(e).hasMessage("Syntax error in file.proto at 1:59: expected a word");
-    }
-  }
-
-  @Test public void optionMapValueWithoutLeftBrace() throws Exception {
-    // given
-    String proto = "message M { required int32 id = 1 [ map = a:\"a\", b:\"b\", c:\"c\"}]; }";
 
     try {
       // when
@@ -2649,25 +2369,8 @@
       fail("Parser should throw IllegalStateException when option map value declared without braces");
     }
     catch (IllegalStateException e) {
-      assertThat(e).hasMessage("Syntax error in file.proto at 1:44: expected a word");
-    }
-  }
-
-  @Test public void optionMapValueWithoutRightBrace() throws Exception {
-    // given
-    String proto = "message M { required int32 id = 1 [map = {a:\"a\", b:\"b\", c:\"c\"]; }";
-
-    try {
-      // when
-      ProtoParser.parse(location, proto);
-
-      // then
-      fail("Parser should throw IllegalStateException when option map value declared without braces");
-    }
-    catch (IllegalStateException e) {
       assertThat(e).hasMessage("Syntax error in file.proto at 1:62: expected a word");
     }
->>>>>>> 8db80bab
   }
 
   @Test public void optionMapInListValue() throws Exception {
@@ -2714,83 +2417,6 @@
   }
 
   @Test public void optionWithEnumValue() throws Exception {
-<<<<<<< HEAD
-    String proto = "enum E { option test_option = ONE; ONE = 1; }";
-    ProtoFileElement parsed = ProtoParser.parse(location, proto);
-    assertThat((parsed.types().get(0)).options().get(0).value()).isEqualTo("ONE");
-  }
-
-  @Test(expected = IllegalStateException.class) public void incorrectExtensionsValues() throws Exception {
-    String proto = "message M { extensions 500 downto 100; }";
-    ProtoParser.parse(location, proto);
-    fail("Parser should throw IllegalStateException when extensions range declared incorrectly");
-  }
-
-  @Test(expected = IllegalStateException.class) public void incompleteExtensionsDeclaration() throws Exception {
-    String proto = "message M { extensions 100 to 200 }";
-    ProtoParser.parse(location, proto);
-    fail("Parser should throw IllegalStateException when extensions declared without semicolon at the end");
-  }
-
-  @Test(expected = IllegalStateException.class) public void extensionsPlacedOutsideOfMessage() throws Exception {
-    String proto = "extensions 100 to 200; message M { }";
-    ProtoParser.parse(location, proto);
-    fail("Parser should throw IllegalStateException when extensions declared in wrong place");
-  }
-
-  @Test(expected = IllegalStateException.class) public void incorrectOptionSeparator() throws Exception {
-    String proto = "message M { option test_option : 50; }";
-    ProtoParser.parse(location, proto);
-    fail("Parser should throw IllegalStateException when option separator is differs from '='");
-  }
-
-  @Test(expected = IllegalStateException.class) public void incorrectOneOfFieldSeparator() throws Exception {
-    String proto = "message M { oneOf select { test_field : 50; } }";
-    ProtoParser.parse(location, proto);
-    fail("Parser should throw IllegalStateException when field separator is differs from '='");
-  }
-
-  @Test(expected = IllegalStateException.class) public void unexpectedEndOfFileCase1() throws Exception {
-    String proto = "syntax = \"";
-    ProtoParser.parse(location, proto);
-    fail("Parser should throw IllegalStateException when statement declaration is incomplete");
-  }
-
-  @Test(expected = IllegalStateException.class) public void unexpectedEndOfFileCase2() throws Exception {
-    String proto = "message M { option test_option = \"value\\q\\";
-    ProtoParser.parse(location, proto);
-    fail("Parser should throw IllegalStateException when statement declaration is incomplete");
-  }
-
-  @Test(expected = IllegalStateException.class) public void unexpectedEndOfFieldName1() throws Exception {
-    String proto = "message M { optional int32 (a = 1; }";
-    ProtoParser.parse(location, proto);
-    fail("Parser should throw IllegalStateException when braced field name declaration misses closing brace");
-  }
-
-  @Test(expected = IllegalStateException.class) public void unexpectedEndOfFieldName2() throws Exception {
-    String proto = "message M { optional int32 [a = 1; }";
-    ProtoParser.parse(location, proto);
-    fail("Parser should throw IllegalStateException when braced field name declaration misses closing brace");
-  }
-
-  @Test(expected = IllegalStateException.class) public void invalidCommentDeclaration() throws Exception {
-    String proto = "/incorrect comment\nmessage M { optional a = 1; }";
-    ProtoParser.parse(location, proto);
-    fail("Parser should throw IllegalStateException when comment not declared properly");
-  }
-
-  @Test(expected = IllegalStateException.class) public void unclosedCommentDeclaration() throws Exception {
-    String proto = "message M { /* Test comment\nfor several\n lines";
-    ProtoParser.parse(location, proto);
-    fail("Parser should throw IllegalStateException when multiline comment not closed properly");
-  }
-
-  @Test(expected = IllegalStateException.class) public void invalidNumberDefinition() throws Exception {
-    String proto = "message M { optional int32 a = 1L; }";
-    ProtoParser.parse(location, proto);
-    fail("Parser should throw IllegalStateException when number is not defined properly");
-=======
     // given
     String proto = "enum E { option test_option = ONE; ONE = 1; }";
 
@@ -2991,7 +2617,6 @@
     catch (IllegalStateException e) {
       assertThat(e).hasMessage("Syntax error in file.proto at 1:34: expected an integer but was 1L");
     }
->>>>>>> 8db80bab
   }
 
   @Test public void middleLineCommentDeclaration() throws Exception {
@@ -3010,81 +2635,57 @@
     assertThat(parsed.types().get(0).options().get(0).value()).isEqualTo("compare "+ (char)0x0F + " with " + (char)0xa + "g");
   }
 
-<<<<<<< HEAD
-  @Test(expected = IllegalStateException.class) public void readInvalidHexCharsInStrings1() throws Exception {
+  @Test public void readInvalidHexCharsInStrings1() throws Exception {
+    // given
     String proto = "message M { option test_option = \"check \\x!F\"; }";
-    ProtoParser.parse(location, proto);
-    fail("ProtoParser should throw IllegalStateException when hex decimal is incorrect");
-  }
-
-  @Test(expected = IllegalStateException.class) public void readInvalidHexCharsInStrings2() throws Exception {
+
+    try {
+      // when
+      ProtoParser.parse(location, proto);
+
+      // then
+      fail("ProtoParser should throw IllegalStateException when hex decimal is incorrect");
+    }
+    catch (IllegalStateException e) {
+      assertThat(e).hasMessage("Syntax error in file.proto at 1:43: expected a digit after \\x or \\X");
+    }
+  }
+
+  @Test public void readInvalidHexCharsInStrings2() throws Exception {
+    // given
     String proto = "message M { option test_option = \"check \\x=0\"; }";
-    ProtoParser.parse(location, proto);
-    fail("ProtoParser should throw IllegalStateException when hex decimal is incorrect");
-  }
-
-  @Test(expected = IllegalStateException.class) public void readInvalidHexCharsInStrings3() throws Exception {
+
+    try {
+      // when
+      ProtoParser.parse(location, proto);
+
+      // then
+      fail("ProtoParser should throw IllegalStateException when hex decimal is incorrect");
+    }
+    catch (IllegalStateException e) {
+      assertThat(e).hasMessage("Syntax error in file.proto at 1:43: expected a digit after \\x or \\X");
+    }
+  }
+
+  @Test public void readInvalidHexCharsInStrings3() throws Exception {
+    // given
     String proto = "message M { option test_option = \"check \\xg5\"; }";
-    ProtoParser.parse(location, proto);
-    fail("ProtoParser should throw IllegalStateException when hex decimal is incorrect");
-  }
-
-  @Test(expected = IllegalStateException.class) public void listValueWithoutRightBrace() throws Exception {
+
+    try {
+      // when
+      ProtoParser.parse(location, proto);
+
+      // then
+      fail("ProtoParser should throw IllegalStateException when hex decimal is incorrect");
+    }
+    catch (IllegalStateException e) {
+      assertThat(e).hasMessage("Syntax error in file.proto at 1:43: expected a digit after \\x or \\X");
+    }
+  }
+
+  @Test public void listValueWithoutRightBrace() throws Exception {
+    // given
     String proto = "message M { option test_option = [1; }";
-    ProtoParser.parse(location, proto);
-    fail("ProtoParser should throw IllegalStateException when list value is not closed with brace");
-=======
-  @Test public void readInvalidHexCharsInStrings1() throws Exception {
-    // given
-    String proto = "message M { option test_option = \"check \\x!F\"; }";
-
-    try {
-      // when
-      ProtoParser.parse(location, proto);
-
-      // then
-      fail("ProtoParser should throw IllegalStateException when hex decimal is incorrect");
-    }
-    catch (IllegalStateException e) {
-      assertThat(e).hasMessage("Syntax error in file.proto at 1:43: expected a digit after \\x or \\X");
-    }
-  }
-
-  @Test public void readInvalidHexCharsInStrings2() throws Exception {
-    // given
-    String proto = "message M { option test_option = \"check \\x=0\"; }";
-
-    try {
-      // when
-      ProtoParser.parse(location, proto);
-
-      // then
-      fail("ProtoParser should throw IllegalStateException when hex decimal is incorrect");
-    }
-    catch (IllegalStateException e) {
-      assertThat(e).hasMessage("Syntax error in file.proto at 1:43: expected a digit after \\x or \\X");
-    }
-  }
-
-  @Test public void readInvalidHexCharsInStrings3() throws Exception {
-    // given
-    String proto = "message M { option test_option = \"check \\xg5\"; }";
-
-    try {
-      // when
-      ProtoParser.parse(location, proto);
-
-      // then
-      fail("ProtoParser should throw IllegalStateException when hex decimal is incorrect");
-    }
-    catch (IllegalStateException e) {
-      assertThat(e).hasMessage("Syntax error in file.proto at 1:43: expected a digit after \\x or \\X");
-    }
-  }
-
-  @Test public void listValueWithoutRightBrace() throws Exception {
-    // given
-    String proto = "message M { option test_option = [1; }";
 
     try {
       // when
@@ -3096,6 +2697,5 @@
     catch (IllegalStateException e) {
       assertThat(e).hasMessage("Syntax error in file.proto at 1:36: expected ',' or ']'");
     }
->>>>>>> 8db80bab
   }
 }