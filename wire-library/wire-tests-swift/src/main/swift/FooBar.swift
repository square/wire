--- conflicted
+++ resolved
@@ -16,11 +16,7 @@
     @DefaultEmpty
     public var nested: [FooBar]
     public var ext: FooBarBazEnum?
-<<<<<<< HEAD
     @DefaultEmpty
-    @JSONEnumArray
-=======
->>>>>>> 81886c75
     public var rep: [FooBarBazEnum]
     public var more_string: String?
     public var unknownFields: Data = .init()
