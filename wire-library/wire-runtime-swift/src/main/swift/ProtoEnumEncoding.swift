/*
 * Copyright 2023 Square Inc.
 *
 * Licensed under the Apache License, Version 2.0 (the "License");
 * you may not use this file except in compliance with the License.
 * You may obtain a copy of the License at
 *
 * http://www.apache.org/licenses/LICENSE-2.0
 *
 * Unless required by applicable law or agreed to in writing, software
 * distributed under the License is distributed on an "AS IS" BASIS,
 * WITHOUT WARRANTIES OR CONDITIONS OF ANY KIND, either express or implied.
 * See the License for the specific language governing permissions and
 * limitations under the License.
 */

import Foundation

extension ProtoEncoder {
    /// The encoding strategy to use for ProtoEnum types
    /// Defaults to .string
    public enum JSONEnumEncodingStrategy {
        case string
        case integer
    }
}

/// The decoding strategy to use for StringEncoded types that are themselves Decodable
/// Defaults to .disallowRawDecoding
public enum StringEncodedDecodingStrategy {
    case disallowRawDecoding
    case allowRawDecoding
}

/// The encoding strategy to use for StringEncoded types that are themselves Encodable
/// Defaults to .string
public enum StringEncodedEncodingStrategy {
    case string
    case raw
}

extension CodingUserInfoKey {
    /// Control the encoding of ProtoEnum types
    /// - SeeAlso: ProtoEncoder.JSONEnumEncodingStrategy
    public static let wireEnumEncodingStrategy = CodingUserInfoKey(rawValue: "com.squareup.wire.EnumEncodingStrategy")!

<<<<<<< HEAD
    /// Control the decoding of Enums
    /// - SeeAlso: EnumDecodingStrategy
    public static let wireEnumDecodingStrategy = CodingUserInfoKey(rawValue: "com.squareup.wire.wireEnumDecodingStrategy")!

    /// Control the decoding of StringEncoded values that are themselves Decodable
    /// - SeeAlso: StringEncodedDecodingStrategy
    public static let wireStringEncodedDecodingStrategy = CodingUserInfoKey(rawValue: "com.squareup.wire.wireStringEncodedDecodingStrategy")!

    /// Control the encoding of StringEncoded values that are themselves Encodable
    /// - SeeAlso: StringEncodedEncodingStrategy
    static let wireStringEncodedEncodingStrategy = CodingUserInfoKey(rawValue: "com.squareup.wire.wireStringEncodedEncodingStrategy")!
=======
    /// Control the decoding of ProtoEnum types
    /// - Note: Non-optional values will _always_ throw
    /// - SeeAlso: ProtoDecoder.UnknownEnumValueDecodingStrategy
    public static let wireEnumDecodingStrategy = CodingUserInfoKey(rawValue: "com.squareup.wire.EnumDecodingStrategy")!
>>>>>>> 1adb40d4
}

extension Encoder {
    var enumEncodingStrategy: ProtoEncoder.JSONEnumEncodingStrategy {
        let preferred = userInfo[.wireEnumEncodingStrategy] as? ProtoEncoder.JSONEnumEncodingStrategy
        return preferred ?? .string
    }

    var stringEncodedEnccodingStrategy: StringEncodedEncodingStrategy {
        let preferred = userInfo[.wireStringEncodedEncodingStrategy] as? StringEncodedEncodingStrategy
        return preferred ?? .string
    }
}

extension Decoder {
<<<<<<< HEAD
    var enumDecodingStrategy: EnumDecodingStrategy {
        let preferred = userInfo[.wireEnumDecodingStrategy] as? EnumDecodingStrategy
        return preferred ?? .shouldThrow
    }

    var stringEncodedDecodingStrategy: StringEncodedDecodingStrategy {
        let preferred = userInfo[.wireStringEncodedDecodingStrategy] as? StringEncodedDecodingStrategy
        return preferred ?? .disallowRawDecoding
=======
    var enumDecodingStrategy: ProtoDecoder.UnknownEnumValueDecodingStrategy {
        let prefered = userInfo[.wireEnumDecodingStrategy] as? ProtoDecoder.UnknownEnumValueDecodingStrategy
        return prefered ?? .throwError
>>>>>>> 1adb40d4
    }
}<|MERGE_RESOLUTION|>--- conflicted
+++ resolved
@@ -44,24 +44,18 @@
     /// - SeeAlso: ProtoEncoder.JSONEnumEncodingStrategy
     public static let wireEnumEncodingStrategy = CodingUserInfoKey(rawValue: "com.squareup.wire.EnumEncodingStrategy")!
 
-<<<<<<< HEAD
-    /// Control the decoding of Enums
-    /// - SeeAlso: EnumDecodingStrategy
-    public static let wireEnumDecodingStrategy = CodingUserInfoKey(rawValue: "com.squareup.wire.wireEnumDecodingStrategy")!
-
-    /// Control the decoding of StringEncoded values that are themselves Decodable
-    /// - SeeAlso: StringEncodedDecodingStrategy
-    public static let wireStringEncodedDecodingStrategy = CodingUserInfoKey(rawValue: "com.squareup.wire.wireStringEncodedDecodingStrategy")!
-
-    /// Control the encoding of StringEncoded values that are themselves Encodable
-    /// - SeeAlso: StringEncodedEncodingStrategy
-    static let wireStringEncodedEncodingStrategy = CodingUserInfoKey(rawValue: "com.squareup.wire.wireStringEncodedEncodingStrategy")!
-=======
     /// Control the decoding of ProtoEnum types
     /// - Note: Non-optional values will _always_ throw
     /// - SeeAlso: ProtoDecoder.UnknownEnumValueDecodingStrategy
     public static let wireEnumDecodingStrategy = CodingUserInfoKey(rawValue: "com.squareup.wire.EnumDecodingStrategy")!
->>>>>>> 1adb40d4
+
+    /// Control the decoding of StringEncoded values that are themselves Decodable
+    /// - SeeAlso: StringEncodedDecodingStrategy
+    public static let wireStringEncodedDecodingStrategy = CodingUserInfoKey(rawValue: "com.squareup.wire.StringEncodedDecodingStrategy")!
+
+    /// Control the encoding of StringEncoded values that are themselves Encodable
+    /// - SeeAlso: StringEncodedEncodingStrategy
+    static let wireStringEncodedEncodingStrategy = CodingUserInfoKey(rawValue: "com.squareup.wire.StringEncodedEncodingStrategy")!
 }
 
 extension Encoder {
@@ -77,19 +71,13 @@
 }
 
 extension Decoder {
-<<<<<<< HEAD
-    var enumDecodingStrategy: EnumDecodingStrategy {
-        let preferred = userInfo[.wireEnumDecodingStrategy] as? EnumDecodingStrategy
-        return preferred ?? .shouldThrow
+    var enumDecodingStrategy: ProtoDecoder.UnknownEnumValueDecodingStrategy {
+        let preferred = userInfo[.wireEnumDecodingStrategy] as? ProtoDecoder.UnknownEnumValueDecodingStrategy
+        return preferred ?? .throwError
     }
 
     var stringEncodedDecodingStrategy: StringEncodedDecodingStrategy {
         let preferred = userInfo[.wireStringEncodedDecodingStrategy] as? StringEncodedDecodingStrategy
         return preferred ?? .disallowRawDecoding
-=======
-    var enumDecodingStrategy: ProtoDecoder.UnknownEnumValueDecodingStrategy {
-        let prefered = userInfo[.wireEnumDecodingStrategy] as? ProtoDecoder.UnknownEnumValueDecodingStrategy
-        return prefered ?? .throwError
->>>>>>> 1adb40d4
     }
 }