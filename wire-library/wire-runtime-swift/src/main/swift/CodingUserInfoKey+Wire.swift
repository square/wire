--- conflicted
+++ resolved
@@ -19,15 +19,6 @@
 extension JSONDecoder {
     /// The Decoding strategy to use for ProtoEnum types
     /// Defaults to .throwError
-<<<<<<< HEAD
-    public typealias CodableEnumDecodingStrategy = UnknownEnumValueDecodingStrategy
-
-    /// The decoding strategy to use for StringEncoded types that are themselves Decodable
-    /// Defaults to .disallowRawDecoding
-    public enum CodableStringEncodedDecodingStrategy {
-        case disallowRawDecoding
-        case allowRawDecoding
-=======
     public enum EnumDecodingStrategy {
         /// Throws an error when encountering unknown enum values in single-value fields or collections.
         case throwError
@@ -36,7 +27,15 @@
         /// With this option, unknown values in collections are removed from the collection in which they originated where possible.
         /// - Note: This is "free" for `Array<Enum>` and `Set<Enum>`
         case returnNil
->>>>>>> 6332931f
+    }
+
+    /// The decoding strategy to use for StringEncoded types that are themselves Decodable
+    /// Defaults to .disallowRawDecoding
+    public enum StringEncodedDecodingStrategy {
+        /// Throws an error when encountering non-`String` values in single-value fields or collections.
+        case disallowRawDecoding
+        /// Attempt to decode the raw Decodable value when encountering non-`String` values in single-value fields or collections.
+        case allowRawDecoding
     }
 }
 
@@ -52,8 +51,10 @@
 
     /// The encoding strategy to use for StringEncoded types that are themselves Encodable
     /// Defaults to .string
-    public enum CodableStringEncodedEncodingStrategy {
+    public enum StringEncodedEncodingStrategy {
+        /// Encodes the string-encoded value, like `"myValue": "1"`
         case string
+        /// Encodes the raw Encodable value, like `"myValue": 1`
         case raw
     }
 }
@@ -69,21 +70,16 @@
     ///
     /// You probably will want to just set `JSONDecoder.enumEncodingStrategy`
     /// - Note: Non-optional values will _always_ throw
-<<<<<<< HEAD
-    /// - SeeAlso: ProtoDecoder.CodableEnumDecodingStrategy
-    public static let wireEnumDecodingStrategy = CodingUserInfoKey(rawValue: "com.squareup.wire.EnumDecodingStrategy")!
+    /// - SeeAlso: JSONDecoder.EnumDecodingStrategy
+    static let wireEnumDecodingStrategy = CodingUserInfoKey(rawValue: "com.squareup.wire.EnumDecodingStrategy")!
 
     /// Control the encoding of StringEncoded values that are themselves Encodable
-    /// - SeeAlso: ProtoEncoder.CodableStringEncodedEncodingStrategy
+    /// - SeeAlso: JSONEncoder.StringEncodedEncodingStrategy
     static let wireStringEncodedEncodingStrategy = CodingUserInfoKey(rawValue: "com.squareup.wire.StringEncodedEncodingStrategy")!
 
     /// Control the decoding of StringEncoded values that are themselves Decodable
-    /// - SeeAlso: ProtoDecoder.CodableStringEncodedDecodingStrategy
-    public static let wireStringEncodedDecodingStrategy = CodingUserInfoKey(rawValue: "com.squareup.wire.StringEncodedDecodingStrategy")!
-=======
-    /// - SeeAlso: JSONDecoder.EnumDecodingStrategy
-    static let wireEnumDecodingStrategy = CodingUserInfoKey(rawValue: "com.squareup.wire.EnumDecodingStrategy")!
->>>>>>> 6332931f
+    /// - SeeAlso: JSONDecoder.StringEncodedDecodingStrategy
+    static let wireStringEncodedDecodingStrategy = CodingUserInfoKey(rawValue: "com.squareup.wire.StringEncodedDecodingStrategy")!
 }
 
 extension Encoder {
@@ -92,26 +88,21 @@
         return preferred ?? .string
     }
 
-    var stringEncodedEnccodingStrategy: ProtoEncoder.CodableStringEncodedEncodingStrategy {
-        let preferred = userInfo[.wireStringEncodedEncodingStrategy] as? ProtoEncoder.CodableStringEncodedEncodingStrategy
+    var stringEncodedEnccodingStrategy: JSONEncoder.StringEncodedEncodingStrategy {
+        let preferred = userInfo[.wireStringEncodedEncodingStrategy] as? JSONEncoder.StringEncodedEncodingStrategy
         return preferred ?? .string
     }
 }
 
 extension Decoder {
-<<<<<<< HEAD
-    var enumDecodingStrategy: ProtoDecoder.CodableEnumDecodingStrategy {
-        let preferred = userInfo[.wireEnumDecodingStrategy] as? ProtoDecoder.UnknownEnumValueDecodingStrategy
+    var protoEnumDecodingStrategy: JSONDecoder.EnumDecodingStrategy {
+        let preferred = userInfo[.wireEnumDecodingStrategy] as? JSONDecoder.EnumDecodingStrategy
         return preferred ?? .throwError
     }
 
-    var stringEncodedDecodingStrategy: ProtoDecoder.CodableStringEncodedDecodingStrategy {
-        let preferred = userInfo[.wireStringEncodedDecodingStrategy] as? ProtoDecoder.CodableStringEncodedDecodingStrategy
+    var stringEncodedDecodingStrategy: JSONDecoder.StringEncodedDecodingStrategy {
+        let preferred = userInfo[.wireStringEncodedDecodingStrategy] as? JSONDecoder.StringEncodedDecodingStrategy
         return preferred ?? .disallowRawDecoding
-=======
-    var protoEnumDecodingStrategy: JSONDecoder.EnumDecodingStrategy {
-        let preferred = userInfo[.wireEnumDecodingStrategy] as? JSONDecoder.EnumDecodingStrategy
-        return preferred ?? .throwError
     }
 }
 
@@ -127,6 +118,16 @@
             userInfo[.wireEnumEncodingStrategy] = newValue
         }
     }
+
+    public var stringEncodedEncodingStrategy: JSONEncoder.StringEncodedEncodingStrategy {
+        get {
+            let preferred = userInfo[.wireStringEncodedEncodingStrategy] as? JSONEncoder.StringEncodedEncodingStrategy
+            return preferred ?? .string
+        }
+        set {
+            userInfo[.wireStringEncodedEncodingStrategy] = newValue
+        }
+    }
 }
 
 extension JSONDecoder {
@@ -138,6 +139,15 @@
         set {
             userInfo[.wireEnumDecodingStrategy] = newValue
         }
->>>>>>> 6332931f
+    }
+
+    public var stringEncodedDecodingStrategy: JSONDecoder.StringEncodedDecodingStrategy {
+        get {
+            let preferred = userInfo[.wireStringEncodedDecodingStrategy] as? JSONDecoder.StringEncodedDecodingStrategy
+            return preferred ?? .disallowRawDecoding
+        }
+        set {
+            userInfo[.wireStringEncodedDecodingStrategy] = newValue
+        }
     }
 }