/*
 * Copyright 2023 Square Inc.
 *
 * Licensed under the Apache License, Version 2.0 (the "License");
 * you may not use this file except in compliance with the License.
 * You may obtain a copy of the License at
 *
 * http://www.apache.org/licenses/LICENSE-2.0
 *
 * Unless required by applicable law or agreed to in writing, software
 * distributed under the License is distributed on an "AS IS" BASIS,
 * WITHOUT WARRANTIES OR CONDITIONS OF ANY KIND, either express or implied.
 * See the License for the specific language governing permissions and
 * limitations under the License.
 */

import Foundation

extension JSONDecoder {
    /// The Decoding strategy to use for ProtoEnum types
    /// Defaults to .throwError
    public enum EnumDecodingStrategy {
        /// Throws an error when encountering unknown enum values in single-value fields or collections.
        case throwError
        /// Defaults the unknown enum value to nil for single-value fields.
        ///
        /// With this option, unknown values in collections are removed from the collection in which they originated where possible.
        /// - Note: This is "free" for `Array<Enum>` and `Set<Enum>`
        case returnNil
    }

    /// The decoding strategy to use for StringEncoded types that are themselves Decodable
    /// Defaults to .disallowRawDecoding
<<<<<<< HEAD
    /// - Note: ProtoMap Dictionary keys are always decoded as strings
    public enum CodableStringEncodedDecodingStrategy {
=======
    public enum StringEncodedDecodingStrategy {
        /// Throws an error when encountering non-`String` values in single-value fields or collections.
>>>>>>> c60d7cdf
        case disallowRawDecoding
        /// Attempt to decode the raw Decodable value when encountering non-`String` values in single-value fields or collections.
        case allowRawDecoding
    }
}

extension JSONEncoder {
    /// The encoding strategy to use for ProtoEnum types
    /// Defaults to .string
    public enum EnumEncodingStrategy {
        /// Encodes the name of the case as the value, like `"myEnum": "FOO"`
        case string
        /// Encodes the field value of the case as the value, like `"myEnum": 3`
        case integer
    }

    /// The encoding strategy to use for StringEncoded types that are themselves Encodable
    /// Defaults to .string
<<<<<<< HEAD
    /// - Note: ProtoMap Dictionary keys are always encoded as strings
    public enum CodableStringEncodedEncodingStrategy {
=======
    public enum StringEncodedEncodingStrategy {
        /// Encodes the string-encoded value, like `"myValue": "1"`
>>>>>>> c60d7cdf
        case string
        /// Encodes the raw Encodable value, like `"myValue": 1`
        case raw
    }
}

public extension CodingUserInfoKey {
    /// Control the encoding of ProtoEnum types
    ///
    /// You probably will want to just set `JSONEncoder.enumEncodingStrategy`
    /// - SeeAlso: JSONEncoder.EnumEncodingStrategy
    static let wireEnumEncodingStrategy = CodingUserInfoKey(rawValue: "com.squareup.wire.EnumEncodingStrategy")!

    /// Control the decoding of ProtoEnum types
    ///
    /// You probably will want to just set `JSONDecoder.enumEncodingStrategy`
    /// - Note: Non-optional values will _always_ throw
    /// - SeeAlso: JSONDecoder.EnumDecodingStrategy
    static let wireEnumDecodingStrategy = CodingUserInfoKey(rawValue: "com.squareup.wire.EnumDecodingStrategy")!

    /// Control the encoding of StringEncoded values that are themselves Encodable
    /// - SeeAlso: JSONEncoder.StringEncodedEncodingStrategy
    static let wireStringEncodedEncodingStrategy = CodingUserInfoKey(rawValue: "com.squareup.wire.StringEncodedEncodingStrategy")!

    /// Control the decoding of StringEncoded values that are themselves Decodable
    /// - SeeAlso: JSONDecoder.StringEncodedDecodingStrategy
    static let wireStringEncodedDecodingStrategy = CodingUserInfoKey(rawValue: "com.squareup.wire.StringEncodedDecodingStrategy")!
}

extension Encoder {
    var protoEnumEncodingStrategy: JSONEncoder.EnumEncodingStrategy {
        let preferred = userInfo[.wireEnumEncodingStrategy] as? JSONEncoder.EnumEncodingStrategy
        return preferred ?? .string
    }

    var stringEncodedEnccodingStrategy: JSONEncoder.StringEncodedEncodingStrategy {
        let preferred = userInfo[.wireStringEncodedEncodingStrategy] as? JSONEncoder.StringEncodedEncodingStrategy
        return preferred ?? .string
    }
}

extension Decoder {
    var protoEnumDecodingStrategy: JSONDecoder.EnumDecodingStrategy {
        let preferred = userInfo[.wireEnumDecodingStrategy] as? JSONDecoder.EnumDecodingStrategy
        return preferred ?? .throwError
    }

    var stringEncodedDecodingStrategy: JSONDecoder.StringEncodedDecodingStrategy {
        let preferred = userInfo[.wireStringEncodedDecodingStrategy] as? JSONDecoder.StringEncodedDecodingStrategy
        return preferred ?? .disallowRawDecoding
    }
}

// MARK: - JSON Coders

extension JSONEncoder {
    public var protoEnumEncodingStrategy: JSONEncoder.EnumEncodingStrategy {
        get {
            let preferred = userInfo[.wireEnumEncodingStrategy] as? JSONEncoder.EnumEncodingStrategy
            return preferred ?? .string
        }
        set {
            userInfo[.wireEnumEncodingStrategy] = newValue
        }
    }

    public var stringEncodedEncodingStrategy: JSONEncoder.StringEncodedEncodingStrategy {
        get {
            let preferred = userInfo[.wireStringEncodedEncodingStrategy] as? JSONEncoder.StringEncodedEncodingStrategy
            return preferred ?? .string
        }
        set {
            userInfo[.wireStringEncodedEncodingStrategy] = newValue
        }
    }
}

extension JSONDecoder {
    public var protoEnumDecodingStrategy: JSONDecoder.EnumDecodingStrategy {
        get {
            let preferred = userInfo[.wireEnumDecodingStrategy] as? JSONDecoder.EnumDecodingStrategy
            return preferred ?? .throwError
        }
        set {
            userInfo[.wireEnumDecodingStrategy] = newValue
        }
    }

    public var stringEncodedDecodingStrategy: JSONDecoder.StringEncodedDecodingStrategy {
        get {
            let preferred = userInfo[.wireStringEncodedDecodingStrategy] as? JSONDecoder.StringEncodedDecodingStrategy
            return preferred ?? .disallowRawDecoding
        }
        set {
            userInfo[.wireStringEncodedDecodingStrategy] = newValue
        }
    }
}<|MERGE_RESOLUTION|>--- conflicted
+++ resolved
@@ -26,18 +26,15 @@
         ///
         /// With this option, unknown values in collections are removed from the collection in which they originated where possible.
         /// - Note: This is "free" for `Array<Enum>` and `Set<Enum>`
+        /// - Note: For dictionaries, it is necessary to wrap it in `@ProtoMapEnumValues`
         case returnNil
     }
 
     /// The decoding strategy to use for StringEncoded types that are themselves Decodable
     /// Defaults to .disallowRawDecoding
-<<<<<<< HEAD
     /// - Note: ProtoMap Dictionary keys are always decoded as strings
-    public enum CodableStringEncodedDecodingStrategy {
-=======
     public enum StringEncodedDecodingStrategy {
         /// Throws an error when encountering non-`String` values in single-value fields or collections.
->>>>>>> c60d7cdf
         case disallowRawDecoding
         /// Attempt to decode the raw Decodable value when encountering non-`String` values in single-value fields or collections.
         case allowRawDecoding
@@ -56,13 +53,9 @@
 
     /// The encoding strategy to use for StringEncoded types that are themselves Encodable
     /// Defaults to .string
-<<<<<<< HEAD
     /// - Note: ProtoMap Dictionary keys are always encoded as strings
-    public enum CodableStringEncodedEncodingStrategy {
-=======
     public enum StringEncodedEncodingStrategy {
         /// Encodes the string-encoded value, like `"myValue": "1"`
->>>>>>> c60d7cdf
         case string
         /// Encodes the raw Encodable value, like `"myValue": 1`
         case raw
