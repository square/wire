--- conflicted
+++ resolved
@@ -18,7 +18,7 @@
 
 extension JSONDecoder {
     /// The Decoding strategy to use for ProtoEnum types
-    /// Defaults to .throwError
+    /// - Note: Defaults to .throwError
     /// - SeeAlso: [Proto3 JSON Mapping](https://developers.google.com/protocol-buffers/docs/proto3#json)
     public enum EnumDecodingStrategy {
         /// Throws an error when encountering unknown enum values in single-value fields or collections.
@@ -43,15 +43,9 @@
         case integer
     }
 
-<<<<<<< HEAD
     /// The encoding strategy to use for StringEncoded types
-    /// Defaults to .string
-=======
-    /// The encoding strategy to use for StringEncoded types that are themselves Encodable
     /// - Note: Defaults to .string
-    /// - Note: ProtoMap Dictionary keys are always encoded as strings
-    /// - SeeAlso: [Proto3 JSON Mapping](https://developers.google.com/protocol-buffers/docs/proto3#json)
->>>>>>> e1215852
+    /// - SeeAlso: [Proto3 JSON Mapping](https://developers.google.com/protocol-buffers/docs/proto3#json)
     public enum StringEncodedEncodingStrategy {
         /// Encodes the string-encoded value, like `"myValue": "1"`
         case string
@@ -59,9 +53,9 @@
         case raw
     }
 
-<<<<<<< HEAD
     /// The encoding strategy to use for StringEncoded Data types when using string encoding
-    /// Defaults to .base64
+    /// - Note: Defaults to .base64
+    /// - SeeAlso: [Proto3 JSON Mapping](https://developers.google.com/protocol-buffers/docs/proto3#json)
     public enum StringEncodedDataEncodingStrategy {
         /// Use standard base64 encoding
         case base64
@@ -69,13 +63,9 @@
         case base64url
     }
 
-    /// The encoding strategy to use for key names
-    /// Defaults to .camelCase
-=======
     /// The encoding strategy to use for key names in Codable implementations
     /// - Note: Defaults to .camelCase
     /// - SeeAlso: [Proto3 JSON Mapping](https://developers.google.com/protocol-buffers/docs/proto3#json)
->>>>>>> e1215852
     public enum KeyNameEncodingStrategy {
         // Convert key names to `camelCase`
         case camelCase
@@ -109,19 +99,17 @@
     /// - SeeAlso: JSONDecoder.EnumDecodingStrategy
     public static let wireEnumDecodingStrategy = CodingUserInfoKey(rawValue: "com.squareup.wire.EnumDecodingStrategy")!
 
-<<<<<<< HEAD
     /// Control the encoding of StringEncoded values
-=======
-    /// Control the encoding of StringEncoded values that are themselves Encodable
     ///
     /// You probably will want to just set `JSONEncoder.stringEncodedEnccodingStrategy`
->>>>>>> e1215852
     /// - SeeAlso: JSONEncoder.StringEncodedEncodingStrategy
     public static let wireStringEncodedEncodingStrategy = CodingUserInfoKey(rawValue: "com.squareup.wire.StringEncodedEncodingStrategy")!
 
     /// Control the encoding of StringEncoded Data values
-    /// - SeeAlso: JSONEncoder.stringEncodedDataEncodingStrategy
-    static let wireStringEncodedDataEncodingStrategy = CodingUserInfoKey(rawValue: "com.squareup.wire.StringEncodedDataEncodingStrategy")!
+    ///
+    /// You probably will want to just set `JSONEncoder.stringEncodedDataEncodingStrategy`
+    /// - SeeAlso: JSONEncoder.StringEncodedDataEncodingStrategy
+    public static let wireStringEncodedDataEncodingStrategy = CodingUserInfoKey(rawValue: "com.squareup.wire.StringEncodedDataEncodingStrategy")!
 
     /// Control the encoding of proto key names
     ///
@@ -142,26 +130,18 @@
         return preferred ?? .string
     }
 
-<<<<<<< HEAD
-    var stringEncodedEncodingStrategy: JSONEncoder.StringEncodedEncodingStrategy {
-=======
     public var stringEncodedEnccodingStrategy: JSONEncoder.StringEncodedEncodingStrategy {
->>>>>>> e1215852
         let preferred = userInfo[.wireStringEncodedEncodingStrategy] as? JSONEncoder.StringEncodedEncodingStrategy
         return preferred ?? .string
     }
 
-<<<<<<< HEAD
-    var stringEncodedDataEncodingStrategy: JSONEncoder.StringEncodedDataEncodingStrategy {
+    public var stringEncodedDataEncodingStrategy: JSONEncoder.StringEncodedDataEncodingStrategy {
         let preferred = userInfo[.wireStringEncodedDataEncodingStrategy] as? JSONEncoder
             .StringEncodedDataEncodingStrategy
         return preferred ?? .base64
     }
 
-    var protoKeyNameEncodingStrategy: JSONEncoder.KeyNameEncodingStrategy {
-=======
     public var protoKeyNameEncodingStrategy: JSONEncoder.KeyNameEncodingStrategy {
->>>>>>> e1215852
         let preferred = userInfo[.wireKeyNameEncodingStrategy] as? JSONEncoder.KeyNameEncodingStrategy
         return preferred ?? .camelCase
     }
@@ -202,8 +182,7 @@
         }
     }
 
-<<<<<<< HEAD
-    var stringEncodedDataEncodingStrategy: JSONEncoder.StringEncodedDataEncodingStrategy {
+    public var stringEncodedDataEncodingStrategy: JSONEncoder.StringEncodedDataEncodingStrategy {
         get {
             let preferred = userInfo[.wireStringEncodedDataEncodingStrategy] as? JSONEncoder.StringEncodedDataEncodingStrategy
             return preferred ?? .base64
@@ -213,10 +192,7 @@
         }
     }
 
-    var protoKeyNameEncodingStrategy: JSONEncoder.KeyNameEncodingStrategy {
-=======
     public var protoKeyNameEncodingStrategy: JSONEncoder.KeyNameEncodingStrategy {
->>>>>>> e1215852
         get {
             let preferred = userInfo[.wireKeyNameEncodingStrategy] as? JSONEncoder.KeyNameEncodingStrategy
             return preferred ?? .camelCase
