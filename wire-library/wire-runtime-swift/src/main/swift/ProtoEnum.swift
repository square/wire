--- conflicted
+++ resolved
@@ -63,13 +63,8 @@
     }
 }
 
-<<<<<<< HEAD
-/// This  type gives me access to `decoder.enumDecodingStrategy`
+/// This type gives access to `decoder.enumDecodingStrategy`
 struct BoxedEnum<T: ProtoEnum> : Decodable {
-=======
-/// This type gives access to `decoder.enumDecodingStrategy`
-private struct BoxedEnum<T: ProtoEnum> : Decodable {
->>>>>>> c60d7cdf
     let value: T?
 
     init(value: T? = nil) {
