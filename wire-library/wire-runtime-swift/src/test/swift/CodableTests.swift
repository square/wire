/*
 * Copyright 2020 Square Inc.
 *
 * Licensed under the Apache License, Version 2.0 (the "License");
 * you may not use this file except in compliance with the License.
 * You may obtain a copy of the License at
 *
 * http://www.apache.org/licenses/LICENSE-2.0
 *
 * Unless required by applicable law or agreed to in writing, software
 * distributed under the License is distributed on an "AS IS" BASIS,
 * WITHOUT WARRANTIES OR CONDITIONS OF ANY KIND, either express or implied.
 * See the License for the specific language governing permissions and
 * limitations under the License.
 */

import Foundation
import Wire
import XCTest

final class CodableTests: XCTestCase {
}

// MARK: - Decode Tests

extension CodableTests {
    func testDecodeOptional() throws {
        let json = """
        {
          "opt_int64":"2",
          "repeated_int32":[1,2,3],
          "opt_uint64":"4",
          "opt_double":6,
          "map_int32_string":{
            "1":"foo",
            "2":"bar"
          },
          "opt_bytes":"ASNF",
          "opt_uint32":3,
          "opt_enum":0,
          "repeated_string":["foo","bar","baz"],
          "opt_int32":1,
          "opt_float":5,
          "opt_string":"foo"
        }
        """

        let expected = SimpleOptional2(
            opt_int32: 1,
            opt_int64: 2,
            opt_uint32: 3,
            opt_uint64: 4,
            opt_float: 5,
            opt_double: 6,
            opt_bytes: Data(hexEncoded: "0123456"),
            opt_string: "foo",
            opt_enum: .UNKNOWN,
            repeated_int32: [1, 2, 3],
            repeated_string: ["foo", "bar", "baz"],
            map_int32_string: [1: "foo", 2: "bar"]
        )

        try assertDecode(json: json, expected: expected)
    }

    func testDecodeRequired() throws {
        let json = """
        {
          "req_int64":"2",
          "repeated_int32":[1,2,3],
          "req_uint64":"4",
          "req_double":6,
          "map_int32_string":{
            "1":"foo",
            "2":"bar"
          },
          "req_bytes":"ASNF",
          "req_uint32":3,
          "req_enum":0,
          "repeated_string":["foo","bar","baz"],
          "req_int32":1,
          "req_float":5,
          "req_string":"foo"
        }
        """

        let expected = SimpleRequired2(
            req_int32: 1,
            req_int64: 2,
            req_uint32: 3,
            req_uint64: 4,
            req_float: 5,
            req_double: 6,
            req_bytes: Data(hexEncoded: "0123456")!,
            req_string: "foo",
            req_enum: .UNKNOWN,
            repeated_int32: [1, 2, 3],
            repeated_string: ["foo", "bar", "baz"],
            map_int32_string: [1: "foo", 2: "bar"]
        )

        try assertDecode(json: json, expected: expected)
    }
}

// MARK: - Encode Tests

extension CodableTests {
    func testEncodeOptional() throws {
        // Only include one value in maps until https://bugs.swift.org/browse/SR-13414 is fixed.
        let proto = SimpleOptional2(
            opt_int32: 1,
            opt_int64: 2,
            opt_uint32: 3,
            opt_uint64: 4,
            opt_float: 5,
            opt_double: 6,
            opt_bytes: Data(hexEncoded: "0123456"),
            opt_string: "foo",
            opt_enum: .UNKNOWN,
            repeated_int32: [1, 2, 3],
            repeated_string: ["foo", "bar", "baz"],
            map_int32_string: [1: "foo"]
        )

        let expected = """
        {
          "map_int32_string":{"1":"foo"},
          "opt_bytes":"ASNF",
          "opt_double":6,
          "opt_enum":"UNKNOWN",
          "opt_float":5,
          "opt_int32":1,
          "opt_int64":"2",
          "opt_string":"foo",
          "opt_uint32":3,
          "opt_uint64":"4",
          "repeated_int32":[1,2,3],
          "repeated_string":["foo","bar","baz"]
        }
        """

        try assertEncode(proto: proto, expected: expected) { encoder in
            encoder.protoKeyNameEncodingStrategy = .fieldName
        }
    }

    func testEncodeRequired() throws {
        // Only include one value in maps until https://bugs.swift.org/browse/SR-13414 is fixed.
        let proto = SimpleRequired2(
            req_int32: 1,
            req_int64: 2,
            req_uint32: 3,
            req_uint64: 4,
            req_float: 5,
            req_double: 6,
            req_bytes: Data(hexEncoded: "0123456")!,
            req_string: "foo",
            req_enum: .UNKNOWN,
            repeated_int32: [1, 2, 3],
            repeated_string: ["foo", "bar", "baz"],
            map_int32_string: [1: "foo"]
        )

        let expected = """
        {
          "map_int32_string":{"1":"foo"},
          "repeated_int32":[1,2,3],
          "repeated_string":["foo","bar","baz"],
          "req_bytes":"ASNF",
          "req_double":6,
          "req_enum":"UNKNOWN",
          "req_float":5,
          "req_int32":1,
          "req_int64":"2",
          "req_string":"foo",
          "req_uint32":3,
          "req_uint64":"4"
        }
        """

        try assertEncode(proto: proto, expected: expected) { encoder in
            encoder.protoKeyNameEncodingStrategy = .fieldName
        }
    }
}

// MARK: - Empty Payloads

extension CodableTests {
    func testDecodesEmptyProto() throws {
        try assertDecode(json: "{}", expected: SimpleOptional2())
    }

    func testEncodesEmptyProto() throws {
        try assertEncode(proto: SimpleOptional2(), expected: "{}")
    }

    func testEncodesEmptyProtoWithDefaults() throws {
        let json = """
        {
          "map_int32_string":{},
          "opt_bytes":null,
          "opt_double":null,
          "opt_enum":null,
          "opt_float":null,
          "opt_int32":null,
          "opt_int64":null,
          "opt_string":null,
          "opt_uint32":null,
          "opt_uint64":null,
          "repeated_int32":[],
          "repeated_string":[]
        }
        """

        try assertEncode(proto: SimpleOptional2(), expected: json) { encoder in
            encoder.protoKeyNameEncodingStrategy = .fieldName
            encoder.protoDefaultValuesEncodingStrategy = .include
        }
    }

    func testDecodesDefaultValues() throws {
        let json = """
        {
          "map_int32_string":{},
          "opt_bytes":null,
          "opt_double":null,
          "opt_enum":null,
          "opt_float":null,
          "opt_int32":null,
          "opt_int64":null,
          "opt_string":null,
          "opt_uint32":null,
          "opt_uint64":null,
          "repeated_int32":[],
          "repeated_string":[]
        }
        """

        try assertDecode(json: json, expected: SimpleOptional2())
    }
}

// MARK: - Key Names

extension CodableTests {
    func testEncodedKeyNamesDefaultToCamelCase() throws {
        let json = """
        {
          "mapInt32String":{"1":"foo"},
          "optDouble":6,
          "optEnum":"A",
          "repeatedString":["B"]
        }
        """

        let proto = SimpleOptional2(
            opt_double: 6,
            opt_enum: .A,
            repeated_string: ["B"],
            map_int32_string: [1 : "foo"]
        )

        try assertEncode(proto: proto, expected: json)
    }

    func testDecodePrefersCamelCase() throws {
        let json = """
        {
          "mapInt32String":{"1":"foo"},
          "map_int32_string":{"2":"bar"},
          "optDouble":6,
          "opt_double":8,
          "optEnum":"A",
          "opt_enum":"UNKNOWN",
          "repeatedString":["B"],
          "repeated_string":["C"],
          "opt_int64":"5"
        }
        """

        let proto = SimpleOptional2(
            opt_int64: 5,
            opt_double: 6,
            opt_enum: .A,
            repeated_string: ["B"],
            map_int32_string: [1 : "foo"]
        )

        try assertDecode(json: json, expected: proto)
    }
}

<<<<<<< HEAD
// MARK: - Duration and Timestamp

extension CodableTests {
    struct DurationAndTimestamp: Equatable, Codable {
        var duration: Wire.Duration
        var timestamp: Wire.Timestamp
    }

    func testDurationRoundtrip() throws {
        let json = """
        {
          "duration":"10s",
          "timestamp":"2023-01-25T00:02:33Z"
        }
        """

        let proto = DurationAndTimestamp(
            duration: Duration(seconds: 10, nanos: 0),
            timestamp: Timestamp(seconds: 1674604953, nanos: 0)
        )

        try assertDecode(json: json, expected: proto)
        try assertEncode(proto: proto, expected: json)
    }
}

=======
// MARK: - Heap Types

extension CodableTests {
    func testHeapRoundtrip() throws {
        let proto = SwiftStackOverflow(value3: "hello")
        let json = """
        {
          "value3":"hello"
        }
        """

        try assertEncode(proto: proto, expected: json)
        try assertDecode(json: json, expected: proto)
    }
}


>>>>>>> 110661eb
// MARK: - Private Methods

extension CodableTests {
    private func assertDecode<P: Decodable & Equatable>(
        json: String,
        expected: P,
        file: StaticString = #file,
        line: UInt = #line,
        configuration: (JSONDecoder) -> Void = { _ in }
    ) throws {
        let json = json.compacted()

        let decoder = JSONDecoder()
        configuration(decoder)

        let proto = try decoder.decode(P.self, from: json.data(using: .utf8)!)
        XCTAssertEqual(proto, expected, file: file, line: line)
    }

    private func assertEncode<P: Encodable>(
        proto: P,
        expected: String,
        file: StaticString = #file,
        line: UInt = #line,
        configuration: (JSONEncoder) -> Void = { _ in }
    ) throws {
        let expected = expected.compacted()

        let encoder = JSONEncoder()
        encoder.outputFormatting = .sortedKeys
        configuration(encoder)

        let json = String(data: try encoder.encode(proto), encoding: .utf8)
        XCTAssertEqual(json, expected, file: file, line: line)
    }

}

// MARK: -

private extension String {

    func compacted() -> String {
        let lines = split(separator: "\n")
        return lines.map { String($0).trimmingCharacters(in: .whitespacesAndNewlines) }.joined(separator: "")
    }

}<|MERGE_RESOLUTION|>--- conflicted
+++ resolved
@@ -292,7 +292,23 @@
     }
 }
 
-<<<<<<< HEAD
+// MARK: - Heap Types
+
+extension CodableTests {
+    func testHeapRoundtrip() throws {
+        let proto = SwiftStackOverflow(value3: "hello")
+        let json = """
+        {
+          "value3":"hello"
+        }
+        """
+
+        try assertEncode(proto: proto, expected: json)
+        try assertDecode(json: json, expected: proto)
+    }
+}
+
+
 // MARK: - Duration and Timestamp
 
 extension CodableTests {
@@ -319,25 +335,6 @@
     }
 }
 
-=======
-// MARK: - Heap Types
-
-extension CodableTests {
-    func testHeapRoundtrip() throws {
-        let proto = SwiftStackOverflow(value3: "hello")
-        let json = """
-        {
-          "value3":"hello"
-        }
-        """
-
-        try assertEncode(proto: proto, expected: json)
-        try assertDecode(json: json, expected: proto)
-    }
-}
-
-
->>>>>>> 110661eb
 // MARK: - Private Methods
 
 extension CodableTests {
