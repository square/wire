--- conflicted
+++ resolved
@@ -733,33 +733,19 @@
       if (!forStorageType && field.isDeprecated) {
         property.addAttribute(deprecated)
       }
+
       if (field.needsDefaultEmpty()) {
         property.addAttribute("DefaultEmpty")
-      }
-
-      val prototype = field.type
-<<<<<<< HEAD
-      if (prototype != null && schema.getType(prototype) is EnumType) {
-        if (field.isRepeated) {
-          property.addAttribute("JSONEnumArray")
-        } else if (field.typeName.optional) {
-          property.addAttribute("JSONOptionalEnum")
-        } else {
-          property.addAttribute("JSONEnum")
-        }
       }
       if (field.typeName.needsStringEncoded()) {
         property.addAttribute("StringEncoded")
       } else if (field.typeName.needsStringEncodedValues()) {
         property.addAttribute("StringEncodedValues")
-=======
-      if (field.typeName.needsJsonString()) {
-        property.addAttribute("JSONString")
->>>>>>> 81886c75
       }
       if (isIndirect(type, field)) {
         property.addAttribute(AttributeSpec.builder(indirect).build())
       }
+
       addProperty(property.build())
     }
 
