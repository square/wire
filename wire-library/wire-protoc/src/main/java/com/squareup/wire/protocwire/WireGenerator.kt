--- conflicted
+++ resolved
@@ -148,12 +148,6 @@
   )
 }
 
-<<<<<<< HEAD
-fun parseMessage(protoLocation: String, message: DescriptorProtos.DescriptorProto, descs: DescriptorSource): MessageElement {
-  val nestedTypes = mutableListOf<TypeElement>()
-  for (descriptorProto in message.nestedTypeList) {
-    nestedTypes.add(parseMessage(protoLocation, descriptorProto))
-=======
 private fun parseMessage(path: List<Int>, helper: SourceCodeHelper, message: DescriptorProtos.DescriptorProto, descs: Plugin.DescriptorSource): MessageElement {
   val nestedTypes = mutableListOf<TypeElement>()
   val info = helper.getLocation(path)
@@ -164,24 +158,23 @@
   for ((index, nestedType) in message.nestedTypeList.withIndex()) {
     nestedPath[nestedPath.size-1] = index
     nestedTypes.add(parseMessage(nestedPath, helper, nestedType, descs))
->>>>>>> 03db4245
-  }
+  }
+  // TODO: enums
+//  for (nestedType in message.enumTypeList) {
+//    nestedTypes.add(parseEnum(nestedType, descs))
+//  }
+  for (descriptorProto in message.nestedTypeList) {
+    nestedTypes.add(parseMessage(path, helper, descriptorProto, descs))
+  }
+
   return MessageElement(
     location = info.loc,
     name = message.name,
-<<<<<<< HEAD
-    documentation = "",
-    nestedTypes = nestedTypes,
-    options = parseOptions(message.options, descs),
-    reserveds = emptyList(),
-    fields = parseFields(protoLocation, message.fieldList, descs),
-=======
     documentation = info.comment,
     options = parseOptions(message.options, descs),
     reserveds = emptyList(),
     fields = parseFields(path, helper, message.fieldList, descs),
     nestedTypes = nestedTypes,
->>>>>>> 03db4245
     oneOfs = emptyList(),
     extensions = emptyList(),
     groups = emptyList(),
@@ -211,12 +204,8 @@
   return result
 }
 
-<<<<<<< HEAD
-fun parseType(field: DescriptorProtos.FieldDescriptorProto): String {
-=======
 private fun parseType(field: DescriptorProtos.FieldDescriptorProto): String {
 
->>>>>>> 03db4245
   return when (field.type) {
     DescriptorProtos.FieldDescriptorProto.Type.TYPE_DOUBLE -> "double"
     DescriptorProtos.FieldDescriptorProto.Type.TYPE_FLOAT -> "float"
@@ -244,11 +233,7 @@
   }
 }
 
-<<<<<<< HEAD
-fun parseLabel(label: DescriptorProtos.FieldDescriptorProto.Label): Field.Label? {
-=======
-private fun parseLabel(label: DescriptorProtos.FieldDescriptorProto.Label): Field.Label {
->>>>>>> 03db4245
+private fun parseLabel(label: DescriptorProtos.FieldDescriptorProto.Label): Field.Label? {
   return when (label) {
     DescriptorProtos.FieldDescriptorProto.Label.LABEL_OPTIONAL -> Field.Label.OPTIONAL
     DescriptorProtos.FieldDescriptorProto.Label.LABEL_REQUIRED -> Field.Label.REQUIRED
@@ -262,8 +247,8 @@
   val overrideDesc = descs.findMessageTypeByName(optDesc.fullName)
   if (overrideDesc != null) {
     val optsDm = DynamicMessage.newBuilder(overrideDesc)
-        .mergeFrom(options)
-        .build()
+      .mergeFrom(options)
+      .build()
     return createOptionElements(optsDm)
   }
   return createOptionElements(options)
@@ -301,8 +286,8 @@
 
 private fun simpleValue(optVal: OptionValueAndKind): Any {
   return if (optVal.kind == OptionElement.Kind.BOOLEAN ||
-      optVal.kind == OptionElement.Kind.ENUM ||
-      optVal.kind == OptionElement.Kind.NUMBER) {
+    optVal.kind == OptionElement.Kind.ENUM ||
+    optVal.kind == OptionElement.Kind.NUMBER) {
     OptionElement.OptionPrimitive(optVal.kind, optVal.value)
   } else {
     optVal.value
