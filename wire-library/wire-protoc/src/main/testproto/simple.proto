/*
 * Copyright 2020 Square Inc.
 *
 * Licensed under the Apache License, Version 2.0 (the "License");
 * you may not use this file except in compliance with the License.
 * You may obtain a copy of the License at
 *
 * http://www.apache.org/licenses/LICENSE-2.0
 *
 * Unless required by applicable law or agreed to in writing, software
 * distributed under the License is distributed on an "AS IS" BASIS,
 * WITHOUT WARRANTIES OR CONDITIONS OF ANY KIND, either express or implied.
 * See the License for the specific language governing permissions and
 * limitations under the License.
 */
syntax = "proto3";

package proto3.simple;

option java_package = "com.squareup.wire.proto3.kotlin.simple";

// This is an empty message
message EmptyMsg {}

// A very simple message with one string
message StringMsg {
  // leading doc comment
  string str = 1;
}

<<<<<<< HEAD
message MessageFieldMsg {
  StringMsg msg = 1;
}

message NestedMsg {
  InnerMsg msg = 1;

  message InnerMsg {
    int32 i = 1;
  }
=======
message MessageFieldMsg { // trailing docs for MessageFieldMsg
  StringMsg msg = 1; // trailing doc comment
>>>>>>> 03db4245
}<|MERGE_RESOLUTION|>--- conflicted
+++ resolved
@@ -28,9 +28,8 @@
   string str = 1;
 }
 
-<<<<<<< HEAD
-message MessageFieldMsg {
-  StringMsg msg = 1;
+message MessageFieldMsg { // trailing docs for MessageFieldMsg
+  StringMsg msg = 1; // trailing doc comment
 }
 
 message NestedMsg {
@@ -39,8 +38,4 @@
   message InnerMsg {
     int32 i = 1;
   }
-=======
-message MessageFieldMsg { // trailing docs for MessageFieldMsg
-  StringMsg msg = 1; // trailing doc comment
->>>>>>> 03db4245
 }