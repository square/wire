--- conflicted
+++ resolved
@@ -9,13 +9,8 @@
       'javapoet': '1.11.1',
       'kotlinpoet': '1.5.0',
       'jsr305': '3.0.2',
-<<<<<<< HEAD
       'kotlin': '1.3.71',
-      'okio': '2.4.3',
-=======
-      'kotlin': '1.3.61',
       'okio': '2.5.0',
->>>>>>> eb178b07
       'okhttp': '4.2.2',
       'moshi': '1.6.0',
       'protobuf': '3.11.4',
