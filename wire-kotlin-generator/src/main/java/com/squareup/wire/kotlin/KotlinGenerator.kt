--- conflicted
+++ resolved
@@ -16,11 +16,7 @@
 package com.squareup.wire.kotlin
 
 import android.os.Parcelable
-<<<<<<< HEAD
-import com.squareup.kotlinpoet.ARRAY
-=======
 import com.squareup.kotlinpoet.AnnotationSpec
->>>>>>> 63e9a6a1
 import com.squareup.kotlinpoet.BOOLEAN
 import com.squareup.kotlinpoet.ClassName
 import com.squareup.kotlinpoet.CodeBlock
@@ -39,13 +35,9 @@
 import com.squareup.kotlinpoet.TypeName
 import com.squareup.kotlinpoet.TypeSpec
 import com.squareup.kotlinpoet.asClassName
-<<<<<<< HEAD
-import com.squareup.kotlinpoet.jvm.jvmField
-=======
 import com.squareup.kotlinpoet.asTypeName
 import com.squareup.kotlinpoet.jvm.jvmField
 import com.squareup.wire.AndroidMessage
->>>>>>> 63e9a6a1
 import com.squareup.wire.EnumAdapter
 import com.squareup.wire.FieldEncoding
 import com.squareup.wire.Message
@@ -116,6 +108,9 @@
     val adapterName = nameAllocator.get("ADAPTER")
     val unknownFields = nameAllocator.get("unknownFields")
     val superclass = if (emitAndroid) AndroidMessage::class else Message::class
+    val companionObjBuilder = TypeSpec.companionObjectBuilder();
+
+    addAdapter(type, companionObjBuilder)
 
     val classBuilder = TypeSpec.classBuilder(className)
         .addModifiers(DATA)
@@ -125,11 +120,12 @@
         .addSuperclassConstructorParameter(unknownFields)
         .addFunction(generateNewBuilderMethod(builderClassName))
         .addType(generateBuilderClass(className, builderClassName))
-        .addType(generateAdapter(type))
 
     if (emitAndroid) {
-      classBuilder.addType(generateAndroidCreator(type))
-    }
+      addAndroidCreator(type, companionObjBuilder)
+    }
+
+    classBuilder.addType(companionObjBuilder.build())
 
     addMessageConstructor(type, classBuilder)
 
@@ -242,7 +238,7 @@
    * }
    * ```
    */
-  private fun generateAdapter(type: MessageType): TypeSpec {
+  private fun addAdapter(type: MessageType, companionObjBuilder: TypeSpec.Builder) {
     val nameAllocator = nameAllocator(type)
     val parentClassName = generatedTypeName(type)
     val adapterName = nameAllocator.get("ADAPTER")
@@ -259,12 +255,10 @@
 
     val adapterType = ProtoAdapter::class.asClassName().parameterizedBy(parentClassName)
 
-    return TypeSpec.companionObjectBuilder()
-        .addProperty(PropertySpec.builder(adapterName, adapterType)
-            .jvmField()
-            .initializer("%L", adapterObject)
-            .build())
-        .build()
+    companionObjBuilder.addProperty(PropertySpec.builder(adapterName, adapterType)
+        .jvmField()
+        .initializer("%L", adapterObject)
+        .build())
   }
 
   private fun encodedSizeFun(message: MessageType): FunSpec {
@@ -481,18 +475,16 @@
    * }
    * ```
    */
-  private fun generateAndroidCreator(type: MessageType): TypeSpec {
+  private fun addAndroidCreator(type: MessageType, companionObjBuilder: TypeSpec.Builder) {
     val nameAllocator = nameAllocator(type)
     val parentClassName = generatedTypeName(type)
     val creatorName = nameAllocator.get("CREATOR")
     val creatorTypeName = Parcelable.Creator::class.asClassName().parameterizedBy(parentClassName)
 
-    return TypeSpec.companionObjectBuilder()
-        .addProperty(PropertySpec.builder(creatorName, creatorTypeName)
-            .jvmField()
-            .initializer("%T.newCreator(ADAPTER)", AndroidMessage::class)
-            .build())
-        .build()
+    companionObjBuilder.addProperty(PropertySpec.builder(creatorName, creatorTypeName)
+        .jvmField()
+        .initializer("%T.newCreator(ADAPTER)", AndroidMessage::class)
+        .build())
   }
 
   private fun getDefaultValue(field: Field): CodeBlock {
